from __future__ import unicode_literals, print_function

import re
from decimal import Decimal

import six
import boto
import boto3
from boto3.dynamodb.conditions import Attr, Key
import re
import requests
import sure  # noqa
from moto import mock_dynamodb2, mock_dynamodb2_deprecated
from moto.dynamodb2 import dynamodb_backend2, dynamodb_backends2
from boto.exception import JSONResponseError
from botocore.exceptions import ClientError, ParamValidationError
from tests.helpers import requires_boto_gte
import tests.backport_assert_raises

import moto.dynamodb2.comparisons
import moto.dynamodb2.models

from nose.tools import assert_raises

try:
    import boto.dynamodb2
except ImportError:
    print("This boto version is not supported")


@requires_boto_gte("2.9")
@mock_dynamodb2_deprecated
def test_list_tables():
    name = "TestTable"
    # Should make tables properly with boto
    dynamodb_backend2.create_table(
        name,
        schema=[
            {"KeyType": "HASH", "AttributeName": "forum_name"},
            {"KeyType": "RANGE", "AttributeName": "subject"},
        ],
    )
    conn = boto.dynamodb2.connect_to_region(
        "us-east-1", aws_access_key_id="ak", aws_secret_access_key="sk"
    )
    assert conn.list_tables()["TableNames"] == [name]


@requires_boto_gte("2.9")
@mock_dynamodb2_deprecated
def test_list_tables_layer_1():
    # Should make tables properly with boto
    dynamodb_backend2.create_table(
        "test_1", schema=[{"KeyType": "HASH", "AttributeName": "name"}]
    )
    dynamodb_backend2.create_table(
        "test_2", schema=[{"KeyType": "HASH", "AttributeName": "name"}]
    )
    conn = boto.dynamodb2.connect_to_region(
        "us-east-1", aws_access_key_id="ak", aws_secret_access_key="sk"
    )

    res = conn.list_tables(limit=1)
    expected = {"TableNames": ["test_1"], "LastEvaluatedTableName": "test_1"}
    res.should.equal(expected)

    res = conn.list_tables(limit=1, exclusive_start_table_name="test_1")
    expected = {"TableNames": ["test_2"]}
    res.should.equal(expected)


@requires_boto_gte("2.9")
@mock_dynamodb2_deprecated
def test_describe_missing_table():
    conn = boto.dynamodb2.connect_to_region(
        "us-west-2", aws_access_key_id="ak", aws_secret_access_key="sk"
    )
    with assert_raises(JSONResponseError):
        conn.describe_table("messages")


@requires_boto_gte("2.9")
@mock_dynamodb2
def test_list_table_tags():
    name = "TestTable"
    conn = boto3.client(
        "dynamodb",
        region_name="us-west-2",
        aws_access_key_id="ak",
        aws_secret_access_key="sk",
    )
    conn.create_table(
        TableName=name,
        KeySchema=[{"AttributeName": "id", "KeyType": "HASH"}],
        AttributeDefinitions=[{"AttributeName": "id", "AttributeType": "S"}],
        ProvisionedThroughput={"ReadCapacityUnits": 5, "WriteCapacityUnits": 5},
    )
    table_description = conn.describe_table(TableName=name)
    arn = table_description["Table"]["TableArn"]

    # Tag table
    tags = [
        {"Key": "TestTag", "Value": "TestValue"},
        {"Key": "TestTag2", "Value": "TestValue2"},
    ]
    conn.tag_resource(ResourceArn=arn, Tags=tags)

    # Check tags
    resp = conn.list_tags_of_resource(ResourceArn=arn)
    assert resp["Tags"] == tags

    # Remove 1 tag
    conn.untag_resource(ResourceArn=arn, TagKeys=["TestTag"])

    # Check tags
    resp = conn.list_tags_of_resource(ResourceArn=arn)
    assert resp["Tags"] == [{"Key": "TestTag2", "Value": "TestValue2"}]


@requires_boto_gte("2.9")
@mock_dynamodb2
def test_list_table_tags_empty():
    name = "TestTable"
    conn = boto3.client(
        "dynamodb",
        region_name="us-west-2",
        aws_access_key_id="ak",
        aws_secret_access_key="sk",
    )
    conn.create_table(
        TableName=name,
        KeySchema=[{"AttributeName": "id", "KeyType": "HASH"}],
        AttributeDefinitions=[{"AttributeName": "id", "AttributeType": "S"}],
        ProvisionedThroughput={"ReadCapacityUnits": 5, "WriteCapacityUnits": 5},
    )
    table_description = conn.describe_table(TableName=name)
    arn = table_description["Table"]["TableArn"]
    tags = [{"Key": "TestTag", "Value": "TestValue"}]
    # conn.tag_resource(ResourceArn=arn,
    #                   Tags=tags)
    resp = conn.list_tags_of_resource(ResourceArn=arn)
    assert resp["Tags"] == []


@requires_boto_gte("2.9")
@mock_dynamodb2
def test_list_table_tags_paginated():
    name = "TestTable"
    conn = boto3.client(
        "dynamodb",
        region_name="us-west-2",
        aws_access_key_id="ak",
        aws_secret_access_key="sk",
    )
    conn.create_table(
        TableName=name,
        KeySchema=[{"AttributeName": "id", "KeyType": "HASH"}],
        AttributeDefinitions=[{"AttributeName": "id", "AttributeType": "S"}],
        ProvisionedThroughput={"ReadCapacityUnits": 5, "WriteCapacityUnits": 5},
    )
    table_description = conn.describe_table(TableName=name)
    arn = table_description["Table"]["TableArn"]
    for i in range(11):
        tags = [{"Key": "TestTag%d" % i, "Value": "TestValue"}]
        conn.tag_resource(ResourceArn=arn, Tags=tags)
    resp = conn.list_tags_of_resource(ResourceArn=arn)
    assert len(resp["Tags"]) == 10
    assert "NextToken" in resp.keys()
    resp2 = conn.list_tags_of_resource(ResourceArn=arn, NextToken=resp["NextToken"])
    assert len(resp2["Tags"]) == 1
    assert "NextToken" not in resp2.keys()


@requires_boto_gte("2.9")
@mock_dynamodb2
def test_list_not_found_table_tags():
    conn = boto3.client(
        "dynamodb",
        region_name="us-west-2",
        aws_access_key_id="ak",
        aws_secret_access_key="sk",
    )
    arn = "DymmyArn"
    try:
        conn.list_tags_of_resource(ResourceArn=arn)
    except ClientError as exception:
        assert exception.response["Error"]["Code"] == "ResourceNotFoundException"


@requires_boto_gte("2.9")
@mock_dynamodb2
def test_item_add_empty_string_exception():
    name = "TestTable"
    conn = boto3.client(
        "dynamodb",
        region_name="us-west-2",
        aws_access_key_id="ak",
        aws_secret_access_key="sk",
    )
    conn.create_table(
        TableName=name,
        KeySchema=[{"AttributeName": "forum_name", "KeyType": "HASH"}],
        AttributeDefinitions=[{"AttributeName": "forum_name", "AttributeType": "S"}],
        ProvisionedThroughput={"ReadCapacityUnits": 5, "WriteCapacityUnits": 5},
    )

    with assert_raises(ClientError) as ex:
        conn.put_item(
            TableName=name,
            Item={
                "forum_name": {"S": "LOLCat Forum"},
                "subject": {"S": "Check this out!"},
                "Body": {"S": "http://url_to_lolcat.gif"},
                "SentBy": {"S": ""},
                "ReceivedTime": {"S": "12/9/2011 11:36:03 PM"},
            },
        )

    ex.exception.response["Error"]["Code"].should.equal("ValidationException")
    ex.exception.response["ResponseMetadata"]["HTTPStatusCode"].should.equal(400)
    ex.exception.response["Error"]["Message"].should.equal(
        "One or more parameter values were invalid: An AttributeValue may not contain an empty string"
    )


@requires_boto_gte("2.9")
@mock_dynamodb2
def test_update_item_with_empty_string_exception():
    name = "TestTable"
    conn = boto3.client(
        "dynamodb",
        region_name="us-west-2",
        aws_access_key_id="ak",
        aws_secret_access_key="sk",
    )
    conn.create_table(
        TableName=name,
        KeySchema=[{"AttributeName": "forum_name", "KeyType": "HASH"}],
        AttributeDefinitions=[{"AttributeName": "forum_name", "AttributeType": "S"}],
        ProvisionedThroughput={"ReadCapacityUnits": 5, "WriteCapacityUnits": 5},
    )

    conn.put_item(
        TableName=name,
        Item={
            "forum_name": {"S": "LOLCat Forum"},
            "subject": {"S": "Check this out!"},
            "Body": {"S": "http://url_to_lolcat.gif"},
            "SentBy": {"S": "test"},
            "ReceivedTime": {"S": "12/9/2011 11:36:03 PM"},
        },
    )

    with assert_raises(ClientError) as ex:
        conn.update_item(
            TableName=name,
            Key={"forum_name": {"S": "LOLCat Forum"}},
            UpdateExpression="set Body=:Body",
            ExpressionAttributeValues={":Body": {"S": ""}},
        )

    ex.exception.response["Error"]["Code"].should.equal("ValidationException")
    ex.exception.response["ResponseMetadata"]["HTTPStatusCode"].should.equal(400)
    ex.exception.response["Error"]["Message"].should.equal(
        "One or more parameter values were invalid: An AttributeValue may not contain an empty string"
    )


@requires_boto_gte("2.9")
@mock_dynamodb2
def test_query_invalid_table():
    conn = boto3.client(
        "dynamodb",
        region_name="us-west-2",
        aws_access_key_id="ak",
        aws_secret_access_key="sk",
    )
    try:
        conn.query(
            TableName="invalid_table",
            KeyConditionExpression="index1 = :partitionkeyval",
            ExpressionAttributeValues={":partitionkeyval": {"S": "test"}},
        )
    except ClientError as exception:
        assert exception.response["Error"]["Code"] == "ResourceNotFoundException"


@requires_boto_gte("2.9")
@mock_dynamodb2
def test_scan_returns_consumed_capacity():
    name = "TestTable"
    conn = boto3.client(
        "dynamodb",
        region_name="us-west-2",
        aws_access_key_id="ak",
        aws_secret_access_key="sk",
    )

    conn.create_table(
        TableName=name,
        KeySchema=[{"AttributeName": "forum_name", "KeyType": "HASH"}],
        AttributeDefinitions=[{"AttributeName": "forum_name", "AttributeType": "S"}],
        ProvisionedThroughput={"ReadCapacityUnits": 5, "WriteCapacityUnits": 5},
    )

    conn.put_item(
        TableName=name,
        Item={
            "forum_name": {"S": "LOLCat Forum"},
            "subject": {"S": "Check this out!"},
            "Body": {"S": "http://url_to_lolcat.gif"},
            "SentBy": {"S": "test"},
            "ReceivedTime": {"S": "12/9/2011 11:36:03 PM"},
        },
    )

    response = conn.scan(TableName=name)

    assert "ConsumedCapacity" in response
    assert "CapacityUnits" in response["ConsumedCapacity"]
    assert response["ConsumedCapacity"]["TableName"] == name


@requires_boto_gte("2.9")
@mock_dynamodb2
def test_put_item_with_special_chars():
    name = "TestTable"
    conn = boto3.client(
        "dynamodb",
        region_name="us-west-2",
        aws_access_key_id="ak",
        aws_secret_access_key="sk",
    )

    conn.create_table(
        TableName=name,
        KeySchema=[{"AttributeName": "forum_name", "KeyType": "HASH"}],
        AttributeDefinitions=[{"AttributeName": "forum_name", "AttributeType": "S"}],
        ProvisionedThroughput={"ReadCapacityUnits": 5, "WriteCapacityUnits": 5},
    )

    conn.put_item(
        TableName=name,
        Item={
            "forum_name": {"S": "LOLCat Forum"},
            "subject": {"S": "Check this out!"},
            "Body": {"S": "http://url_to_lolcat.gif"},
            "SentBy": {"S": "test"},
            "ReceivedTime": {"S": "12/9/2011 11:36:03 PM"},
            '"': {"S": "foo"},
        },
    )


@requires_boto_gte("2.9")
@mock_dynamodb2
def test_put_item_with_streams():
    name = "TestTable"
    conn = boto3.client(
        "dynamodb",
        region_name="us-west-2",
        aws_access_key_id="ak",
        aws_secret_access_key="sk",
    )

    conn.create_table(
        TableName=name,
        KeySchema=[{"AttributeName": "forum_name", "KeyType": "HASH"}],
        AttributeDefinitions=[{"AttributeName": "forum_name", "AttributeType": "S"}],
        StreamSpecification={
            "StreamEnabled": True,
            "StreamViewType": "NEW_AND_OLD_IMAGES",
        },
        ProvisionedThroughput={"ReadCapacityUnits": 5, "WriteCapacityUnits": 5},
    )

    conn.put_item(
        TableName=name,
        Item={
            "forum_name": {"S": "LOLCat Forum"},
            "subject": {"S": "Check this out!"},
            "Body": {"S": "http://url_to_lolcat.gif"},
            "SentBy": {"S": "test"},
            "Data": {"M": {"Key1": {"S": "Value1"}, "Key2": {"S": "Value2"}}},
        },
    )

    result = conn.get_item(TableName=name, Key={"forum_name": {"S": "LOLCat Forum"}})

    result["Item"].should.be.equal(
        {
            "forum_name": {"S": "LOLCat Forum"},
            "subject": {"S": "Check this out!"},
            "Body": {"S": "http://url_to_lolcat.gif"},
            "SentBy": {"S": "test"},
            "Data": {"M": {"Key1": {"S": "Value1"}, "Key2": {"S": "Value2"}}},
        }
    )
    table = dynamodb_backends2["us-west-2"].get_table(name)
    if not table:
        # There is no way to access stream data over the API, so this part can't run in server-tests mode.
        return
    len(table.stream_shard.items).should.be.equal(1)
    stream_record = table.stream_shard.items[0].record
    stream_record["eventName"].should.be.equal("INSERT")
    stream_record["dynamodb"]["SizeBytes"].should.be.equal(447)


@requires_boto_gte("2.9")
@mock_dynamodb2
def test_query_returns_consumed_capacity():
    dynamodb = boto3.resource("dynamodb", region_name="us-east-1")

    # Create the DynamoDB table.
    table = dynamodb.create_table(
        TableName="users",
        KeySchema=[
            {"AttributeName": "forum_name", "KeyType": "HASH"},
            {"AttributeName": "subject", "KeyType": "RANGE"},
        ],
        AttributeDefinitions=[
            {"AttributeName": "forum_name", "AttributeType": "S"},
            {"AttributeName": "subject", "AttributeType": "S"},
        ],
        ProvisionedThroughput={"ReadCapacityUnits": 5, "WriteCapacityUnits": 5},
    )
    table = dynamodb.Table("users")

    table.put_item(
        Item={"forum_name": "the-key", "subject": "123", "body": "some test message"}
    )

    results = table.query(KeyConditionExpression=Key("forum_name").eq("the-key"))

    assert "ConsumedCapacity" in results
    assert "CapacityUnits" in results["ConsumedCapacity"]
    assert results["ConsumedCapacity"]["CapacityUnits"] == 1


@mock_dynamodb2
def test_basic_projection_expression_using_get_item():
    dynamodb = boto3.resource("dynamodb", region_name="us-east-1")

    # Create the DynamoDB table.
    table = dynamodb.create_table(
        TableName="users",
        KeySchema=[
            {"AttributeName": "forum_name", "KeyType": "HASH"},
            {"AttributeName": "subject", "KeyType": "RANGE"},
        ],
        AttributeDefinitions=[
            {"AttributeName": "forum_name", "AttributeType": "S"},
            {"AttributeName": "subject", "AttributeType": "S"},
        ],
        ProvisionedThroughput={"ReadCapacityUnits": 5, "WriteCapacityUnits": 5},
    )
    table = dynamodb.Table("users")

    table.put_item(
        Item={"forum_name": "the-key", "subject": "123", "body": "some test message"}
    )

    table.put_item(
        Item={
            "forum_name": "not-the-key",
            "subject": "123",
            "body": "some other test message",
        }
    )
    result = table.get_item(
        Key={"forum_name": "the-key", "subject": "123"},
        ProjectionExpression="body, subject",
    )

    result["Item"].should.be.equal({"subject": "123", "body": "some test message"})

    # The projection expression should not remove data from storage
    result = table.get_item(Key={"forum_name": "the-key", "subject": "123"})

    result["Item"].should.be.equal(
        {"forum_name": "the-key", "subject": "123", "body": "some test message"}
    )


@mock_dynamodb2
def test_basic_projection_expressions_using_query():
    dynamodb = boto3.resource("dynamodb", region_name="us-east-1")

    # Create the DynamoDB table.
    table = dynamodb.create_table(
        TableName="users",
        KeySchema=[
            {"AttributeName": "forum_name", "KeyType": "HASH"},
            {"AttributeName": "subject", "KeyType": "RANGE"},
        ],
        AttributeDefinitions=[
            {"AttributeName": "forum_name", "AttributeType": "S"},
            {"AttributeName": "subject", "AttributeType": "S"},
        ],
        ProvisionedThroughput={"ReadCapacityUnits": 5, "WriteCapacityUnits": 5},
    )
    table = dynamodb.Table("users")

    table.put_item(
        Item={"forum_name": "the-key", "subject": "123", "body": "some test message"}
    )

    table.put_item(
        Item={
            "forum_name": "not-the-key",
            "subject": "123",
            "body": "some other test message",
        }
    )
    # Test a query returning all items
    results = table.query(
        KeyConditionExpression=Key("forum_name").eq("the-key"),
        ProjectionExpression="body, subject",
    )

    assert "body" in results["Items"][0]
    assert results["Items"][0]["body"] == "some test message"
    assert "subject" in results["Items"][0]

    table.put_item(
        Item={
            "forum_name": "the-key",
            "subject": "1234",
            "body": "yet another test message",
        }
    )

    results = table.query(
        KeyConditionExpression=Key("forum_name").eq("the-key"),
        ProjectionExpression="body",
    )

    assert "body" in results["Items"][0]
    assert "subject" not in results["Items"][0]
    assert results["Items"][0]["body"] == "some test message"
    assert "body" in results["Items"][1]
    assert "subject" not in results["Items"][1]
    assert results["Items"][1]["body"] == "yet another test message"

    # The projection expression should not remove data from storage
    results = table.query(KeyConditionExpression=Key("forum_name").eq("the-key"))
    assert "subject" in results["Items"][0]
    assert "body" in results["Items"][1]
    assert "forum_name" in results["Items"][1]


@mock_dynamodb2
def test_basic_projection_expressions_using_scan():
    dynamodb = boto3.resource("dynamodb", region_name="us-east-1")

    # Create the DynamoDB table.
    table = dynamodb.create_table(
        TableName="users",
        KeySchema=[
            {"AttributeName": "forum_name", "KeyType": "HASH"},
            {"AttributeName": "subject", "KeyType": "RANGE"},
        ],
        AttributeDefinitions=[
            {"AttributeName": "forum_name", "AttributeType": "S"},
            {"AttributeName": "subject", "AttributeType": "S"},
        ],
        ProvisionedThroughput={"ReadCapacityUnits": 5, "WriteCapacityUnits": 5},
    )
    table = dynamodb.Table("users")

    table.put_item(
        Item={"forum_name": "the-key", "subject": "123", "body": "some test message"}
    )

    table.put_item(
        Item={
            "forum_name": "not-the-key",
            "subject": "123",
            "body": "some other test message",
        }
    )
    # Test a scan returning all items
    results = table.scan(
        FilterExpression=Key("forum_name").eq("the-key"),
        ProjectionExpression="body, subject",
    )

    assert "body" in results["Items"][0]
    assert results["Items"][0]["body"] == "some test message"
    assert "subject" in results["Items"][0]

    table.put_item(
        Item={
            "forum_name": "the-key",
            "subject": "1234",
            "body": "yet another test message",
        }
    )

    results = table.scan(
        FilterExpression=Key("forum_name").eq("the-key"), ProjectionExpression="body"
    )

    assert "body" in results["Items"][0]
    assert "subject" not in results["Items"][0]
    assert "forum_name" not in results["Items"][0]
    assert "body" in results["Items"][1]
    assert "subject" not in results["Items"][1]
    assert "forum_name" not in results["Items"][1]

    # The projection expression should not remove data from storage
    results = table.query(KeyConditionExpression=Key("forum_name").eq("the-key"))
    assert "subject" in results["Items"][0]
    assert "body" in results["Items"][1]
    assert "forum_name" in results["Items"][1]


@mock_dynamodb2
def test_nested_projection_expression_using_get_item():
    dynamodb = boto3.resource("dynamodb", region_name="us-east-1")

    # Create the DynamoDB table.
    dynamodb.create_table(
        TableName="users",
        KeySchema=[{"AttributeName": "forum_name", "KeyType": "HASH"}],
        AttributeDefinitions=[{"AttributeName": "forum_name", "AttributeType": "S"}],
        ProvisionedThroughput={"ReadCapacityUnits": 5, "WriteCapacityUnits": 5},
    )
    table = dynamodb.Table("users")
    table.put_item(
        Item={
            "forum_name": "key1",
            "nested": {
                "level1": {"id": "id1", "att": "irrelevant"},
                "level2": {"id": "id2", "include": "all"},
                "level3": {"id": "irrelevant"},
            },
            "foo": "bar",
        }
    )
    table.put_item(
        Item={
            "forum_name": "key2",
            "nested": {"id": "id2", "incode": "code2"},
            "foo": "bar",
        }
    )

    # Test a get_item returning all items
    result = table.get_item(
        Key={"forum_name": "key1"},
        ProjectionExpression="nested.level1.id, nested.level2",
    )["Item"]
    result.should.equal(
        {"nested": {"level1": {"id": "id1"}, "level2": {"id": "id2", "include": "all"}}}
    )
    # Assert actual data has not been deleted
    result = table.get_item(Key={"forum_name": "key1"})["Item"]
    result.should.equal(
        {
            "foo": "bar",
            "forum_name": "key1",
            "nested": {
                "level1": {"id": "id1", "att": "irrelevant"},
                "level2": {"id": "id2", "include": "all"},
                "level3": {"id": "irrelevant"},
            },
        }
    )


@mock_dynamodb2
def test_basic_projection_expressions_using_query():
    dynamodb = boto3.resource("dynamodb", region_name="us-east-1")

    # Create the DynamoDB table.
    dynamodb.create_table(
        TableName="users",
        KeySchema=[
            {"AttributeName": "forum_name", "KeyType": "HASH"},
            {"AttributeName": "subject", "KeyType": "RANGE"},
        ],
        AttributeDefinitions=[
            {"AttributeName": "forum_name", "AttributeType": "S"},
            {"AttributeName": "subject", "AttributeType": "S"},
        ],
        ProvisionedThroughput={"ReadCapacityUnits": 5, "WriteCapacityUnits": 5},
    )
    table = dynamodb.Table("users")
    table.put_item(
        Item={"forum_name": "the-key", "subject": "123", "body": "some test message"}
    )
    table.put_item(
        Item={
            "forum_name": "not-the-key",
            "subject": "123",
            "body": "some other test message",
        }
    )

    # Test a query returning all items
    result = table.query(
        KeyConditionExpression=Key("forum_name").eq("the-key"),
        ProjectionExpression="body, subject",
    )["Items"][0]

    assert "body" in result
    assert result["body"] == "some test message"
    assert "subject" in result
    assert "forum_name" not in result

    table.put_item(
        Item={
            "forum_name": "the-key",
            "subject": "1234",
            "body": "yet another test message",
        }
    )

    items = table.query(
        KeyConditionExpression=Key("forum_name").eq("the-key"),
        ProjectionExpression="body",
    )["Items"]

    assert "body" in items[0]
    assert "subject" not in items[0]
    assert items[0]["body"] == "some test message"
    assert "body" in items[1]
    assert "subject" not in items[1]
    assert items[1]["body"] == "yet another test message"

    # The projection expression should not remove data from storage
    items = table.query(KeyConditionExpression=Key("forum_name").eq("the-key"))["Items"]
    assert "subject" in items[0]
    assert "body" in items[1]
    assert "forum_name" in items[1]


@mock_dynamodb2
def test_nested_projection_expression_using_query():
    dynamodb = boto3.resource("dynamodb", region_name="us-east-1")

    # Create the DynamoDB table.
    dynamodb.create_table(
        TableName="users",
        KeySchema=[{"AttributeName": "forum_name", "KeyType": "HASH"}],
        AttributeDefinitions=[{"AttributeName": "forum_name", "AttributeType": "S"}],
        ProvisionedThroughput={"ReadCapacityUnits": 5, "WriteCapacityUnits": 5},
    )
    table = dynamodb.Table("users")
    table.put_item(
        Item={
            "forum_name": "key1",
            "nested": {
                "level1": {"id": "id1", "att": "irrelevant"},
                "level2": {"id": "id2", "include": "all"},
                "level3": {"id": "irrelevant"},
            },
            "foo": "bar",
        }
    )
    table.put_item(
        Item={
            "forum_name": "key2",
            "nested": {"id": "id2", "incode": "code2"},
            "foo": "bar",
        }
    )

    # Test a query returning all items
    result = table.query(
        KeyConditionExpression=Key("forum_name").eq("key1"),
        ProjectionExpression="nested.level1.id, nested.level2",
    )["Items"][0]

    assert "nested" in result
    result["nested"].should.equal(
        {"level1": {"id": "id1"}, "level2": {"id": "id2", "include": "all"}}
    )
    assert "foo" not in result
    # Assert actual data has not been deleted
    result = table.query(KeyConditionExpression=Key("forum_name").eq("key1"))["Items"][
        0
    ]
    result.should.equal(
        {
            "foo": "bar",
            "forum_name": "key1",
            "nested": {
                "level1": {"id": "id1", "att": "irrelevant"},
                "level2": {"id": "id2", "include": "all"},
                "level3": {"id": "irrelevant"},
            },
        }
    )


@mock_dynamodb2
def test_basic_projection_expressions_using_scan():
    dynamodb = boto3.resource("dynamodb", region_name="us-east-1")

    # Create the DynamoDB table.
    dynamodb.create_table(
        TableName="users",
        KeySchema=[
            {"AttributeName": "forum_name", "KeyType": "HASH"},
            {"AttributeName": "subject", "KeyType": "RANGE"},
        ],
        AttributeDefinitions=[
            {"AttributeName": "forum_name", "AttributeType": "S"},
            {"AttributeName": "subject", "AttributeType": "S"},
        ],
        ProvisionedThroughput={"ReadCapacityUnits": 5, "WriteCapacityUnits": 5},
    )
    table = dynamodb.Table("users")

    table.put_item(
        Item={"forum_name": "the-key", "subject": "123", "body": "some test message"}
    )
    table.put_item(
        Item={
            "forum_name": "not-the-key",
            "subject": "123",
            "body": "some other test message",
        }
    )
    # Test a scan returning all items
    results = table.scan(
        FilterExpression=Key("forum_name").eq("the-key"),
        ProjectionExpression="body, subject",
    )["Items"]

    results.should.equal([{"body": "some test message", "subject": "123"}])

    table.put_item(
        Item={
            "forum_name": "the-key",
            "subject": "1234",
            "body": "yet another test message",
        }
    )

    results = table.scan(
        FilterExpression=Key("forum_name").eq("the-key"), ProjectionExpression="body"
    )["Items"]

    assert {"body": "some test message"} in results
    assert {"body": "yet another test message"} in results

    # The projection expression should not remove data from storage
    results = table.query(KeyConditionExpression=Key("forum_name").eq("the-key"))
    assert "subject" in results["Items"][0]
    assert "body" in results["Items"][1]
    assert "forum_name" in results["Items"][1]


@mock_dynamodb2
def test_nested_projection_expression_using_scan():
    dynamodb = boto3.resource("dynamodb", region_name="us-east-1")

    # Create the DynamoDB table.
    dynamodb.create_table(
        TableName="users",
        KeySchema=[{"AttributeName": "forum_name", "KeyType": "HASH"}],
        AttributeDefinitions=[{"AttributeName": "forum_name", "AttributeType": "S"}],
        ProvisionedThroughput={"ReadCapacityUnits": 5, "WriteCapacityUnits": 5},
    )
    table = dynamodb.Table("users")
    table.put_item(
        Item={
            "forum_name": "key1",
            "nested": {
                "level1": {"id": "id1", "att": "irrelevant"},
                "level2": {"id": "id2", "include": "all"},
                "level3": {"id": "irrelevant"},
            },
            "foo": "bar",
        }
    )
    table.put_item(
        Item={
            "forum_name": "key2",
            "nested": {"id": "id2", "incode": "code2"},
            "foo": "bar",
        }
    )

    # Test a scan
    results = table.scan(
        FilterExpression=Key("forum_name").eq("key1"),
        ProjectionExpression="nested.level1.id, nested.level2",
    )["Items"]
    results.should.equal(
        [
            {
                "nested": {
                    "level1": {"id": "id1"},
                    "level2": {"include": "all", "id": "id2"},
                }
            }
        ]
    )
    # Assert original data is still there
    results = table.scan(FilterExpression=Key("forum_name").eq("key1"))["Items"]
    results.should.equal(
        [
            {
                "forum_name": "key1",
                "foo": "bar",
                "nested": {
                    "level1": {"att": "irrelevant", "id": "id1"},
                    "level2": {"include": "all", "id": "id2"},
                    "level3": {"id": "irrelevant"},
                },
            }
        ]
    )


@mock_dynamodb2
def test_basic_projection_expression_using_get_item_with_attr_expression_names():
    dynamodb = boto3.resource("dynamodb", region_name="us-east-1")

    # Create the DynamoDB table.
    table = dynamodb.create_table(
        TableName="users",
        KeySchema=[
            {"AttributeName": "forum_name", "KeyType": "HASH"},
            {"AttributeName": "subject", "KeyType": "RANGE"},
        ],
        AttributeDefinitions=[
            {"AttributeName": "forum_name", "AttributeType": "S"},
            {"AttributeName": "subject", "AttributeType": "S"},
        ],
        ProvisionedThroughput={"ReadCapacityUnits": 5, "WriteCapacityUnits": 5},
    )
    table = dynamodb.Table("users")

    table.put_item(
        Item={
            "forum_name": "the-key",
            "subject": "123",
            "body": "some test message",
            "attachment": "something",
        }
    )

    table.put_item(
        Item={
            "forum_name": "not-the-key",
            "subject": "123",
            "body": "some other test message",
            "attachment": "something",
        }
    )
    result = table.get_item(
        Key={"forum_name": "the-key", "subject": "123"},
        ProjectionExpression="#rl, #rt, subject",
        ExpressionAttributeNames={"#rl": "body", "#rt": "attachment"},
    )

    result["Item"].should.be.equal(
        {"subject": "123", "body": "some test message", "attachment": "something"}
    )


@mock_dynamodb2
def test_basic_projection_expressions_using_query_with_attr_expression_names():
    dynamodb = boto3.resource("dynamodb", region_name="us-east-1")

    # Create the DynamoDB table.
    table = dynamodb.create_table(
        TableName="users",
        KeySchema=[
            {"AttributeName": "forum_name", "KeyType": "HASH"},
            {"AttributeName": "subject", "KeyType": "RANGE"},
        ],
        AttributeDefinitions=[
            {"AttributeName": "forum_name", "AttributeType": "S"},
            {"AttributeName": "subject", "AttributeType": "S"},
        ],
        ProvisionedThroughput={"ReadCapacityUnits": 5, "WriteCapacityUnits": 5},
    )
    table = dynamodb.Table("users")

    table.put_item(
        Item={
            "forum_name": "the-key",
            "subject": "123",
            "body": "some test message",
            "attachment": "something",
        }
    )

    table.put_item(
        Item={
            "forum_name": "not-the-key",
            "subject": "123",
            "body": "some other test message",
            "attachment": "something",
        }
    )
    # Test a query returning all items

    results = table.query(
        KeyConditionExpression=Key("forum_name").eq("the-key"),
        ProjectionExpression="#rl, #rt, subject",
        ExpressionAttributeNames={"#rl": "body", "#rt": "attachment"},
    )

    assert "body" in results["Items"][0]
    assert results["Items"][0]["body"] == "some test message"
    assert "subject" in results["Items"][0]
    assert results["Items"][0]["subject"] == "123"
    assert "attachment" in results["Items"][0]
    assert results["Items"][0]["attachment"] == "something"


@mock_dynamodb2
def test_nested_projection_expression_using_get_item_with_attr_expression():
    dynamodb = boto3.resource("dynamodb", region_name="us-east-1")

    # Create the DynamoDB table.
    dynamodb.create_table(
        TableName="users",
        KeySchema=[{"AttributeName": "forum_name", "KeyType": "HASH"}],
        AttributeDefinitions=[{"AttributeName": "forum_name", "AttributeType": "S"}],
        ProvisionedThroughput={"ReadCapacityUnits": 5, "WriteCapacityUnits": 5},
    )
    table = dynamodb.Table("users")
    table.put_item(
        Item={
            "forum_name": "key1",
            "nested": {
                "level1": {"id": "id1", "att": "irrelevant"},
                "level2": {"id": "id2", "include": "all"},
                "level3": {"id": "irrelevant"},
            },
            "foo": "bar",
        }
    )
    table.put_item(
        Item={
            "forum_name": "key2",
            "nested": {"id": "id2", "incode": "code2"},
            "foo": "bar",
        }
    )

    # Test a get_item returning all items
    result = table.get_item(
        Key={"forum_name": "key1"},
        ProjectionExpression="#nst.level1.id, #nst.#lvl2",
        ExpressionAttributeNames={"#nst": "nested", "#lvl2": "level2"},
    )["Item"]
    result.should.equal(
        {"nested": {"level1": {"id": "id1"}, "level2": {"id": "id2", "include": "all"}}}
    )
    # Assert actual data has not been deleted
    result = table.get_item(Key={"forum_name": "key1"})["Item"]
    result.should.equal(
        {
            "foo": "bar",
            "forum_name": "key1",
            "nested": {
                "level1": {"id": "id1", "att": "irrelevant"},
                "level2": {"id": "id2", "include": "all"},
                "level3": {"id": "irrelevant"},
            },
        }
    )


@mock_dynamodb2
def test_nested_projection_expression_using_query_with_attr_expression_names():
    dynamodb = boto3.resource("dynamodb", region_name="us-east-1")

    # Create the DynamoDB table.
    dynamodb.create_table(
        TableName="users",
        KeySchema=[{"AttributeName": "forum_name", "KeyType": "HASH"}],
        AttributeDefinitions=[{"AttributeName": "forum_name", "AttributeType": "S"}],
        ProvisionedThroughput={"ReadCapacityUnits": 5, "WriteCapacityUnits": 5},
    )
    table = dynamodb.Table("users")
    table.put_item(
        Item={
            "forum_name": "key1",
            "nested": {
                "level1": {"id": "id1", "att": "irrelevant"},
                "level2": {"id": "id2", "include": "all"},
                "level3": {"id": "irrelevant"},
            },
            "foo": "bar",
        }
    )
    table.put_item(
        Item={
            "forum_name": "key2",
            "nested": {"id": "id2", "incode": "code2"},
            "foo": "bar",
        }
    )

    # Test a query returning all items
    result = table.query(
        KeyConditionExpression=Key("forum_name").eq("key1"),
        ProjectionExpression="#nst.level1.id, #nst.#lvl2",
        ExpressionAttributeNames={"#nst": "nested", "#lvl2": "level2"},
    )["Items"][0]

    assert "nested" in result
    result["nested"].should.equal(
        {"level1": {"id": "id1"}, "level2": {"id": "id2", "include": "all"}}
    )
    assert "foo" not in result
    # Assert actual data has not been deleted
    result = table.query(KeyConditionExpression=Key("forum_name").eq("key1"))["Items"][
        0
    ]
    result.should.equal(
        {
            "foo": "bar",
            "forum_name": "key1",
            "nested": {
                "level1": {"id": "id1", "att": "irrelevant"},
                "level2": {"id": "id2", "include": "all"},
                "level3": {"id": "irrelevant"},
            },
        }
    )


@mock_dynamodb2
def test_basic_projection_expressions_using_scan_with_attr_expression_names():
    dynamodb = boto3.resource("dynamodb", region_name="us-east-1")

    # Create the DynamoDB table.
    table = dynamodb.create_table(
        TableName="users",
        KeySchema=[
            {"AttributeName": "forum_name", "KeyType": "HASH"},
            {"AttributeName": "subject", "KeyType": "RANGE"},
        ],
        AttributeDefinitions=[
            {"AttributeName": "forum_name", "AttributeType": "S"},
            {"AttributeName": "subject", "AttributeType": "S"},
        ],
        ProvisionedThroughput={"ReadCapacityUnits": 5, "WriteCapacityUnits": 5},
    )
    table = dynamodb.Table("users")

    table.put_item(
        Item={
            "forum_name": "the-key",
            "subject": "123",
            "body": "some test message",
            "attachment": "something",
        }
    )

    table.put_item(
        Item={
            "forum_name": "not-the-key",
            "subject": "123",
            "body": "some other test message",
            "attachment": "something",
        }
    )
    # Test a scan returning all items

    results = table.scan(
        FilterExpression=Key("forum_name").eq("the-key"),
        ProjectionExpression="#rl, #rt, subject",
        ExpressionAttributeNames={"#rl": "body", "#rt": "attachment"},
    )

    assert "body" in results["Items"][0]
    assert "attachment" in results["Items"][0]
    assert "subject" in results["Items"][0]
    assert "form_name" not in results["Items"][0]

    # Test without a FilterExpression
    results = table.scan(
        ProjectionExpression="#rl, #rt, subject",
        ExpressionAttributeNames={"#rl": "body", "#rt": "attachment"},
    )

    assert "body" in results["Items"][0]
    assert "attachment" in results["Items"][0]
    assert "subject" in results["Items"][0]
    assert "form_name" not in results["Items"][0]


@mock_dynamodb2
def test_nested_projection_expression_using_scan_with_attr_expression_names():
    dynamodb = boto3.resource("dynamodb", region_name="us-east-1")

    # Create the DynamoDB table.
    dynamodb.create_table(
        TableName="users",
        KeySchema=[{"AttributeName": "forum_name", "KeyType": "HASH"}],
        AttributeDefinitions=[{"AttributeName": "forum_name", "AttributeType": "S"}],
        ProvisionedThroughput={"ReadCapacityUnits": 5, "WriteCapacityUnits": 5},
    )
    table = dynamodb.Table("users")
    table.put_item(
        Item={
            "forum_name": "key1",
            "nested": {
                "level1": {"id": "id1", "att": "irrelevant"},
                "level2": {"id": "id2", "include": "all"},
                "level3": {"id": "irrelevant"},
            },
            "foo": "bar",
        }
    )
    table.put_item(
        Item={
            "forum_name": "key2",
            "nested": {"id": "id2", "incode": "code2"},
            "foo": "bar",
        }
    )

    # Test a scan
    results = table.scan(
        FilterExpression=Key("forum_name").eq("key1"),
        ProjectionExpression="nested.level1.id, nested.level2",
        ExpressionAttributeNames={"#nst": "nested", "#lvl2": "level2"},
    )["Items"]
    results.should.equal(
        [
            {
                "nested": {
                    "level1": {"id": "id1"},
                    "level2": {"include": "all", "id": "id2"},
                }
            }
        ]
    )
    # Assert original data is still there
    results = table.scan(FilterExpression=Key("forum_name").eq("key1"))["Items"]
    results.should.equal(
        [
            {
                "forum_name": "key1",
                "foo": "bar",
                "nested": {
                    "level1": {"att": "irrelevant", "id": "id1"},
                    "level2": {"include": "all", "id": "id2"},
                    "level3": {"id": "irrelevant"},
                },
            }
        ]
    )


@mock_dynamodb2
def test_put_item_returns_consumed_capacity():
    dynamodb = boto3.resource("dynamodb", region_name="us-east-1")

    # Create the DynamoDB table.
    table = dynamodb.create_table(
        TableName="users",
        KeySchema=[
            {"AttributeName": "forum_name", "KeyType": "HASH"},
            {"AttributeName": "subject", "KeyType": "RANGE"},
        ],
        AttributeDefinitions=[
            {"AttributeName": "forum_name", "AttributeType": "S"},
            {"AttributeName": "subject", "AttributeType": "S"},
        ],
        ProvisionedThroughput={"ReadCapacityUnits": 5, "WriteCapacityUnits": 5},
    )
    table = dynamodb.Table("users")

    response = table.put_item(
        Item={"forum_name": "the-key", "subject": "123", "body": "some test message"}
    )

    assert "ConsumedCapacity" in response


@mock_dynamodb2
def test_update_item_returns_consumed_capacity():
    dynamodb = boto3.resource("dynamodb", region_name="us-east-1")

    # Create the DynamoDB table.
    table = dynamodb.create_table(
        TableName="users",
        KeySchema=[
            {"AttributeName": "forum_name", "KeyType": "HASH"},
            {"AttributeName": "subject", "KeyType": "RANGE"},
        ],
        AttributeDefinitions=[
            {"AttributeName": "forum_name", "AttributeType": "S"},
            {"AttributeName": "subject", "AttributeType": "S"},
        ],
        ProvisionedThroughput={"ReadCapacityUnits": 5, "WriteCapacityUnits": 5},
    )
    table = dynamodb.Table("users")

    table.put_item(
        Item={"forum_name": "the-key", "subject": "123", "body": "some test message"}
    )

    response = table.update_item(
        Key={"forum_name": "the-key", "subject": "123"},
        UpdateExpression="set body=:tb",
        ExpressionAttributeValues={":tb": "a new message"},
    )

    assert "ConsumedCapacity" in response
    assert "CapacityUnits" in response["ConsumedCapacity"]
    assert "TableName" in response["ConsumedCapacity"]


@mock_dynamodb2
def test_get_item_returns_consumed_capacity():
    dynamodb = boto3.resource("dynamodb", region_name="us-east-1")

    # Create the DynamoDB table.
    table = dynamodb.create_table(
        TableName="users",
        KeySchema=[
            {"AttributeName": "forum_name", "KeyType": "HASH"},
            {"AttributeName": "subject", "KeyType": "RANGE"},
        ],
        AttributeDefinitions=[
            {"AttributeName": "forum_name", "AttributeType": "S"},
            {"AttributeName": "subject", "AttributeType": "S"},
        ],
        ProvisionedThroughput={"ReadCapacityUnits": 5, "WriteCapacityUnits": 5},
    )
    table = dynamodb.Table("users")

    table.put_item(
        Item={"forum_name": "the-key", "subject": "123", "body": "some test message"}
    )

    response = table.get_item(Key={"forum_name": "the-key", "subject": "123"})

    assert "ConsumedCapacity" in response
    assert "CapacityUnits" in response["ConsumedCapacity"]
    assert "TableName" in response["ConsumedCapacity"]


@mock_dynamodb2
def test_put_empty_item():
    dynamodb = boto3.resource("dynamodb", region_name="us-east-1")
    dynamodb.create_table(
        AttributeDefinitions=[{"AttributeName": "structure_id", "AttributeType": "S"},],
        TableName="test",
        KeySchema=[{"AttributeName": "structure_id", "KeyType": "HASH"},],
        ProvisionedThroughput={"ReadCapacityUnits": 123, "WriteCapacityUnits": 123},
    )
    table = dynamodb.Table("test")

    with assert_raises(ClientError) as ex:
        table.put_item(Item={})
    ex.exception.response["Error"]["Message"].should.equal(
        "One or more parameter values were invalid: Missing the key structure_id in the item"
    )
    ex.exception.response["Error"]["Code"].should.equal("ValidationException")


@mock_dynamodb2
def test_put_item_nonexisting_hash_key():
    dynamodb = boto3.resource("dynamodb", region_name="us-east-1")
    dynamodb.create_table(
        AttributeDefinitions=[{"AttributeName": "structure_id", "AttributeType": "S"},],
        TableName="test",
        KeySchema=[{"AttributeName": "structure_id", "KeyType": "HASH"},],
        ProvisionedThroughput={"ReadCapacityUnits": 123, "WriteCapacityUnits": 123},
    )
    table = dynamodb.Table("test")

    with assert_raises(ClientError) as ex:
        table.put_item(Item={"a_terribly_misguided_id_attribute": "abcdef"})
    ex.exception.response["Error"]["Message"].should.equal(
        "One or more parameter values were invalid: Missing the key structure_id in the item"
    )
    ex.exception.response["Error"]["Code"].should.equal("ValidationException")


@mock_dynamodb2
def test_put_item_nonexisting_range_key():
    dynamodb = boto3.resource("dynamodb", region_name="us-east-1")
    dynamodb.create_table(
        AttributeDefinitions=[
            {"AttributeName": "structure_id", "AttributeType": "S"},
            {"AttributeName": "added_at", "AttributeType": "N"},
        ],
        TableName="test",
        KeySchema=[
            {"AttributeName": "structure_id", "KeyType": "HASH"},
            {"AttributeName": "added_at", "KeyType": "RANGE"},
        ],
        ProvisionedThroughput={"ReadCapacityUnits": 123, "WriteCapacityUnits": 123},
    )
    table = dynamodb.Table("test")

    with assert_raises(ClientError) as ex:
        table.put_item(Item={"structure_id": "abcdef"})
    ex.exception.response["Error"]["Message"].should.equal(
        "One or more parameter values were invalid: Missing the key added_at in the item"
    )
    ex.exception.response["Error"]["Code"].should.equal("ValidationException")


def test_filter_expression():
    row1 = moto.dynamodb2.models.Item(
        None,
        None,
        None,
        None,
        {
            "Id": {"N": "8"},
            "Subs": {"N": "5"},
            "Desc": {"S": "Some description"},
            "KV": {"SS": ["test1", "test2"]},
        },
    )
    row2 = moto.dynamodb2.models.Item(
        None,
        None,
        None,
        None,
        {
            "Id": {"N": "8"},
            "Subs": {"N": "10"},
            "Desc": {"S": "A description"},
            "KV": {"SS": ["test3", "test4"]},
        },
    )

    # NOT test 1
    filter_expr = moto.dynamodb2.comparisons.get_filter_expression(
        "NOT attribute_not_exists(Id)", {}, {}
    )
    filter_expr.expr(row1).should.be(True)

    # NOT test 2
    filter_expr = moto.dynamodb2.comparisons.get_filter_expression(
        "NOT (Id = :v0)", {}, {":v0": {"N": "8"}}
    )
    filter_expr.expr(row1).should.be(False)  # Id = 8 so should be false

    # AND test
    filter_expr = moto.dynamodb2.comparisons.get_filter_expression(
        "Id > :v0 AND Subs < :v1", {}, {":v0": {"N": "5"}, ":v1": {"N": "7"}}
    )
    filter_expr.expr(row1).should.be(True)
    filter_expr.expr(row2).should.be(False)

    # OR test
    filter_expr = moto.dynamodb2.comparisons.get_filter_expression(
        "Id = :v0 OR Id=:v1", {}, {":v0": {"N": "5"}, ":v1": {"N": "8"}}
    )
    filter_expr.expr(row1).should.be(True)

    # BETWEEN test
    filter_expr = moto.dynamodb2.comparisons.get_filter_expression(
        "Id BETWEEN :v0 AND :v1", {}, {":v0": {"N": "5"}, ":v1": {"N": "10"}}
    )
    filter_expr.expr(row1).should.be(True)

    # PAREN test
    filter_expr = moto.dynamodb2.comparisons.get_filter_expression(
        "Id = :v0 AND (Subs = :v0 OR Subs = :v1)",
        {},
        {":v0": {"N": "8"}, ":v1": {"N": "5"}},
    )
    filter_expr.expr(row1).should.be(True)

    # IN test
    filter_expr = moto.dynamodb2.comparisons.get_filter_expression(
        "Id IN (:v0, :v1, :v2)",
        {},
        {":v0": {"N": "7"}, ":v1": {"N": "8"}, ":v2": {"N": "9"}},
    )
    filter_expr.expr(row1).should.be(True)

    # attribute function tests (with extra spaces)
    filter_expr = moto.dynamodb2.comparisons.get_filter_expression(
        "attribute_exists(Id) AND attribute_not_exists (User)", {}, {}
    )
    filter_expr.expr(row1).should.be(True)

    filter_expr = moto.dynamodb2.comparisons.get_filter_expression(
        "attribute_type(Id, :v0)", {}, {":v0": {"S": "N"}}
    )
    filter_expr.expr(row1).should.be(True)

    # beginswith function test
    filter_expr = moto.dynamodb2.comparisons.get_filter_expression(
        "begins_with(Desc, :v0)", {}, {":v0": {"S": "Some"}}
    )
    filter_expr.expr(row1).should.be(True)
    filter_expr.expr(row2).should.be(False)

    # contains function test
    filter_expr = moto.dynamodb2.comparisons.get_filter_expression(
        "contains(KV, :v0)", {}, {":v0": {"S": "test1"}}
    )
    filter_expr.expr(row1).should.be(True)
    filter_expr.expr(row2).should.be(False)

    # size function test
    filter_expr = moto.dynamodb2.comparisons.get_filter_expression(
        "size(Desc) > size(KV)", {}, {}
    )
    filter_expr.expr(row1).should.be(True)

    # Expression from @batkuip
    filter_expr = moto.dynamodb2.comparisons.get_filter_expression(
        "(#n0 < :v0 AND attribute_not_exists(#n1))",
        {"#n0": "Subs", "#n1": "fanout_ts"},
        {":v0": {"N": "7"}},
    )
    filter_expr.expr(row1).should.be(True)
    # Expression from to check contains on string value
    filter_expr = moto.dynamodb2.comparisons.get_filter_expression(
        "contains(#n0, :v0)", {"#n0": "Desc"}, {":v0": {"S": "Some"}}
    )
    filter_expr.expr(row1).should.be(True)
    filter_expr.expr(row2).should.be(False)


@mock_dynamodb2
def test_query_filter():
    client = boto3.client("dynamodb", region_name="us-east-1")
    dynamodb = boto3.resource("dynamodb", region_name="us-east-1")

    # Create the DynamoDB table.
    client.create_table(
        TableName="test1",
        AttributeDefinitions=[
            {"AttributeName": "client", "AttributeType": "S"},
            {"AttributeName": "app", "AttributeType": "S"},
        ],
        KeySchema=[
            {"AttributeName": "client", "KeyType": "HASH"},
            {"AttributeName": "app", "KeyType": "RANGE"},
        ],
        ProvisionedThroughput={"ReadCapacityUnits": 123, "WriteCapacityUnits": 123},
    )
    client.put_item(
        TableName="test1",
        Item={
            "client": {"S": "client1"},
            "app": {"S": "app1"},
            "nested": {
                "M": {
                    "version": {"S": "version1"},
                    "contents": {"L": [{"S": "value1"}, {"S": "value2"}]},
                }
            },
        },
    )
    client.put_item(
        TableName="test1",
        Item={
            "client": {"S": "client1"},
            "app": {"S": "app2"},
            "nested": {
                "M": {
                    "version": {"S": "version2"},
                    "contents": {"L": [{"S": "value1"}, {"S": "value2"}]},
                }
            },
        },
    )

    table = dynamodb.Table("test1")
    response = table.query(KeyConditionExpression=Key("client").eq("client1"))
    assert response["Count"] == 2

    response = table.query(
        KeyConditionExpression=Key("client").eq("client1"),
        FilterExpression=Attr("app").eq("app2"),
    )
    assert response["Count"] == 1
    assert response["Items"][0]["app"] == "app2"
    response = table.query(
        KeyConditionExpression=Key("client").eq("client1"),
        FilterExpression=Attr("app").contains("app"),
    )
    assert response["Count"] == 2

    response = table.query(
        KeyConditionExpression=Key("client").eq("client1"),
        FilterExpression=Attr("nested.version").contains("version"),
    )
    assert response["Count"] == 2

    response = table.query(
        KeyConditionExpression=Key("client").eq("client1"),
        FilterExpression=Attr("nested.contents[0]").eq("value1"),
    )
    assert response["Count"] == 2


@mock_dynamodb2
def test_query_filter_overlapping_expression_prefixes():
    client = boto3.client("dynamodb", region_name="us-east-1")
    dynamodb = boto3.resource("dynamodb", region_name="us-east-1")

    # Create the DynamoDB table.
    client.create_table(
        TableName="test1",
        AttributeDefinitions=[
            {"AttributeName": "client", "AttributeType": "S"},
            {"AttributeName": "app", "AttributeType": "S"},
        ],
        KeySchema=[
            {"AttributeName": "client", "KeyType": "HASH"},
            {"AttributeName": "app", "KeyType": "RANGE"},
        ],
        ProvisionedThroughput={"ReadCapacityUnits": 123, "WriteCapacityUnits": 123},
    )

    client.put_item(
        TableName="test1",
        Item={
            "client": {"S": "client1"},
            "app": {"S": "app1"},
            "nested": {
                "M": {
                    "version": {"S": "version1"},
                    "contents": {"L": [{"S": "value1"}, {"S": "value2"}]},
                }
            },
        },
    )

    table = dynamodb.Table("test1")
    response = table.query(
        KeyConditionExpression=Key("client").eq("client1") & Key("app").eq("app1"),
        ProjectionExpression="#1, #10, nested",
        ExpressionAttributeNames={"#1": "client", "#10": "app"},
    )

    assert response["Count"] == 1
    assert response["Items"][0] == {
        "client": "client1",
        "app": "app1",
        "nested": {"version": "version1", "contents": ["value1", "value2"]},
    }


@mock_dynamodb2
def test_scan_filter():
    client = boto3.client("dynamodb", region_name="us-east-1")
    dynamodb = boto3.resource("dynamodb", region_name="us-east-1")

    # Create the DynamoDB table.
    client.create_table(
        TableName="test1",
        AttributeDefinitions=[
            {"AttributeName": "client", "AttributeType": "S"},
            {"AttributeName": "app", "AttributeType": "S"},
        ],
        KeySchema=[
            {"AttributeName": "client", "KeyType": "HASH"},
            {"AttributeName": "app", "KeyType": "RANGE"},
        ],
        ProvisionedThroughput={"ReadCapacityUnits": 123, "WriteCapacityUnits": 123},
    )
    client.put_item(
        TableName="test1", Item={"client": {"S": "client1"}, "app": {"S": "app1"}}
    )

    table = dynamodb.Table("test1")
    response = table.scan(FilterExpression=Attr("app").eq("app2"))
    assert response["Count"] == 0

    response = table.scan(FilterExpression=Attr("app").eq("app1"))
    assert response["Count"] == 1

    response = table.scan(FilterExpression=Attr("app").ne("app2"))
    assert response["Count"] == 1

    response = table.scan(FilterExpression=Attr("app").ne("app1"))
    assert response["Count"] == 0


@mock_dynamodb2
def test_scan_filter2():
    client = boto3.client("dynamodb", region_name="us-east-1")

    # Create the DynamoDB table.
    client.create_table(
        TableName="test1",
        AttributeDefinitions=[
            {"AttributeName": "client", "AttributeType": "S"},
            {"AttributeName": "app", "AttributeType": "N"},
        ],
        KeySchema=[
            {"AttributeName": "client", "KeyType": "HASH"},
            {"AttributeName": "app", "KeyType": "RANGE"},
        ],
        ProvisionedThroughput={"ReadCapacityUnits": 123, "WriteCapacityUnits": 123},
    )
    client.put_item(
        TableName="test1", Item={"client": {"S": "client1"}, "app": {"N": "1"}}
    )

    response = client.scan(
        TableName="test1",
        Select="ALL_ATTRIBUTES",
        FilterExpression="#tb >= :dt",
        ExpressionAttributeNames={"#tb": "app"},
        ExpressionAttributeValues={":dt": {"N": str(1)}},
    )
    assert response["Count"] == 1


@mock_dynamodb2
def test_scan_filter3():
    client = boto3.client("dynamodb", region_name="us-east-1")
    dynamodb = boto3.resource("dynamodb", region_name="us-east-1")

    # Create the DynamoDB table.
    client.create_table(
        TableName="test1",
        AttributeDefinitions=[
            {"AttributeName": "client", "AttributeType": "S"},
            {"AttributeName": "app", "AttributeType": "N"},
        ],
        KeySchema=[
            {"AttributeName": "client", "KeyType": "HASH"},
            {"AttributeName": "app", "KeyType": "RANGE"},
        ],
        ProvisionedThroughput={"ReadCapacityUnits": 123, "WriteCapacityUnits": 123},
    )
    client.put_item(
        TableName="test1",
        Item={"client": {"S": "client1"}, "app": {"N": "1"}, "active": {"BOOL": True}},
    )

    table = dynamodb.Table("test1")
    response = table.scan(FilterExpression=Attr("active").eq(True))
    assert response["Count"] == 1

    response = table.scan(FilterExpression=Attr("active").ne(True))
    assert response["Count"] == 0

    response = table.scan(FilterExpression=Attr("active").ne(False))
    assert response["Count"] == 1

    response = table.scan(FilterExpression=Attr("app").ne(1))
    assert response["Count"] == 0

    response = table.scan(FilterExpression=Attr("app").ne(2))
    assert response["Count"] == 1


@mock_dynamodb2
def test_scan_filter4():
    client = boto3.client("dynamodb", region_name="us-east-1")
    dynamodb = boto3.resource("dynamodb", region_name="us-east-1")

    # Create the DynamoDB table.
    client.create_table(
        TableName="test1",
        AttributeDefinitions=[
            {"AttributeName": "client", "AttributeType": "S"},
            {"AttributeName": "app", "AttributeType": "N"},
        ],
        KeySchema=[
            {"AttributeName": "client", "KeyType": "HASH"},
            {"AttributeName": "app", "KeyType": "RANGE"},
        ],
        ProvisionedThroughput={"ReadCapacityUnits": 123, "WriteCapacityUnits": 123},
    )

    table = dynamodb.Table("test1")
    response = table.scan(
        FilterExpression=Attr("epoch_ts").lt(7) & Attr("fanout_ts").not_exists()
    )
    # Just testing
    assert response["Count"] == 0


@mock_dynamodb2
def test_scan_filter_should_not_return_non_existing_attributes():
    table_name = "my-table"
    item = {"partitionKey": "pk-2", "my-attr": 42}
    # Create table
    res = boto3.resource("dynamodb", region_name="us-east-1")
    res.create_table(
        TableName=table_name,
        KeySchema=[{"AttributeName": "partitionKey", "KeyType": "HASH"}],
        AttributeDefinitions=[{"AttributeName": "partitionKey", "AttributeType": "S"}],
        BillingMode="PAY_PER_REQUEST",
    )
    table = res.Table(table_name)
    # Insert items
    table.put_item(Item={"partitionKey": "pk-1"})
    table.put_item(Item=item)
    # Verify a few operations
    # Assert we only find the item that has this attribute
    table.scan(FilterExpression=Attr("my-attr").lt(43))["Items"].should.equal([item])
    table.scan(FilterExpression=Attr("my-attr").lte(42))["Items"].should.equal([item])
    table.scan(FilterExpression=Attr("my-attr").gte(42))["Items"].should.equal([item])
    table.scan(FilterExpression=Attr("my-attr").gt(41))["Items"].should.equal([item])
    # Sanity check that we can't find the item if the FE is wrong
    table.scan(FilterExpression=Attr("my-attr").gt(43))["Items"].should.equal([])


@mock_dynamodb2
def test_bad_scan_filter():
    client = boto3.client("dynamodb", region_name="us-east-1")
    dynamodb = boto3.resource("dynamodb", region_name="us-east-1")

    # Create the DynamoDB table.
    client.create_table(
        TableName="test1",
        AttributeDefinitions=[
            {"AttributeName": "client", "AttributeType": "S"},
            {"AttributeName": "app", "AttributeType": "S"},
        ],
        KeySchema=[
            {"AttributeName": "client", "KeyType": "HASH"},
            {"AttributeName": "app", "KeyType": "RANGE"},
        ],
        ProvisionedThroughput={"ReadCapacityUnits": 123, "WriteCapacityUnits": 123},
    )
    table = dynamodb.Table("test1")

    # Bad expression
    try:
        table.scan(FilterExpression="client test")
    except ClientError as err:
        err.response["Error"]["Code"].should.equal("ValidationError")
    else:
        raise RuntimeError("Should have raised ResourceInUseException")


@mock_dynamodb2
def test_create_table_pay_per_request():
    client = boto3.client("dynamodb", region_name="us-east-1")
    client.create_table(
        TableName="test1",
        AttributeDefinitions=[
            {"AttributeName": "client", "AttributeType": "S"},
            {"AttributeName": "app", "AttributeType": "S"},
        ],
        KeySchema=[
            {"AttributeName": "client", "KeyType": "HASH"},
            {"AttributeName": "app", "KeyType": "RANGE"},
        ],
        BillingMode="PAY_PER_REQUEST",
    )


@mock_dynamodb2
def test_create_table_error_pay_per_request_with_provisioned_param():
    client = boto3.client("dynamodb", region_name="us-east-1")

    try:
        client.create_table(
            TableName="test1",
            AttributeDefinitions=[
                {"AttributeName": "client", "AttributeType": "S"},
                {"AttributeName": "app", "AttributeType": "S"},
            ],
            KeySchema=[
                {"AttributeName": "client", "KeyType": "HASH"},
                {"AttributeName": "app", "KeyType": "RANGE"},
            ],
            ProvisionedThroughput={"ReadCapacityUnits": 123, "WriteCapacityUnits": 123},
            BillingMode="PAY_PER_REQUEST",
        )
    except ClientError as err:
        err.response["Error"]["Code"].should.equal("ValidationException")


@mock_dynamodb2
def test_duplicate_create():
    client = boto3.client("dynamodb", region_name="us-east-1")

    # Create the DynamoDB table.
    client.create_table(
        TableName="test1",
        AttributeDefinitions=[
            {"AttributeName": "client", "AttributeType": "S"},
            {"AttributeName": "app", "AttributeType": "S"},
        ],
        KeySchema=[
            {"AttributeName": "client", "KeyType": "HASH"},
            {"AttributeName": "app", "KeyType": "RANGE"},
        ],
        ProvisionedThroughput={"ReadCapacityUnits": 123, "WriteCapacityUnits": 123},
    )

    try:
        client.create_table(
            TableName="test1",
            AttributeDefinitions=[
                {"AttributeName": "client", "AttributeType": "S"},
                {"AttributeName": "app", "AttributeType": "S"},
            ],
            KeySchema=[
                {"AttributeName": "client", "KeyType": "HASH"},
                {"AttributeName": "app", "KeyType": "RANGE"},
            ],
            ProvisionedThroughput={"ReadCapacityUnits": 123, "WriteCapacityUnits": 123},
        )
    except ClientError as err:
        err.response["Error"]["Code"].should.equal("ResourceInUseException")
    else:
        raise RuntimeError("Should have raised ResourceInUseException")


@mock_dynamodb2
def test_delete_table():
    client = boto3.client("dynamodb", region_name="us-east-1")

    # Create the DynamoDB table.
    client.create_table(
        TableName="test1",
        AttributeDefinitions=[
            {"AttributeName": "client", "AttributeType": "S"},
            {"AttributeName": "app", "AttributeType": "S"},
        ],
        KeySchema=[
            {"AttributeName": "client", "KeyType": "HASH"},
            {"AttributeName": "app", "KeyType": "RANGE"},
        ],
        ProvisionedThroughput={"ReadCapacityUnits": 123, "WriteCapacityUnits": 123},
    )

    client.delete_table(TableName="test1")

    resp = client.list_tables()
    len(resp["TableNames"]).should.equal(0)

    try:
        client.delete_table(TableName="test1")
    except ClientError as err:
        err.response["Error"]["Code"].should.equal("ResourceNotFoundException")
    else:
        raise RuntimeError("Should have raised ResourceNotFoundException")


@mock_dynamodb2
def test_delete_item():
    client = boto3.client("dynamodb", region_name="us-east-1")
    dynamodb = boto3.resource("dynamodb", region_name="us-east-1")

    # Create the DynamoDB table.
    client.create_table(
        TableName="test1",
        AttributeDefinitions=[
            {"AttributeName": "client", "AttributeType": "S"},
            {"AttributeName": "app", "AttributeType": "S"},
        ],
        KeySchema=[
            {"AttributeName": "client", "KeyType": "HASH"},
            {"AttributeName": "app", "KeyType": "RANGE"},
        ],
        ProvisionedThroughput={"ReadCapacityUnits": 123, "WriteCapacityUnits": 123},
    )
    client.put_item(
        TableName="test1", Item={"client": {"S": "client1"}, "app": {"S": "app1"}}
    )
    client.put_item(
        TableName="test1", Item={"client": {"S": "client1"}, "app": {"S": "app2"}}
    )

    table = dynamodb.Table("test1")
    response = table.scan()
    assert response["Count"] == 2

    # Test ReturnValues validation
    with assert_raises(ClientError) as ex:
        table.delete_item(
            Key={"client": "client1", "app": "app1"}, ReturnValues="ALL_NEW"
        )

    # Test deletion and returning old value
    response = table.delete_item(
        Key={"client": "client1", "app": "app1"}, ReturnValues="ALL_OLD"
    )
    response["Attributes"].should.contain("client")
    response["Attributes"].should.contain("app")

    response = table.scan()
    assert response["Count"] == 1

    # Test deletion returning nothing
    response = table.delete_item(Key={"client": "client1", "app": "app2"})
    len(response["Attributes"]).should.equal(0)

    response = table.scan()
    assert response["Count"] == 0


@mock_dynamodb2
def test_describe_limits():
    client = boto3.client("dynamodb", region_name="eu-central-1")
    resp = client.describe_limits()

    resp["AccountMaxReadCapacityUnits"].should.equal(20000)
    resp["AccountMaxWriteCapacityUnits"].should.equal(20000)
    resp["TableMaxWriteCapacityUnits"].should.equal(10000)
    resp["TableMaxReadCapacityUnits"].should.equal(10000)


@mock_dynamodb2
def test_set_ttl():
    client = boto3.client("dynamodb", region_name="us-east-1")

    # Create the DynamoDB table.
    client.create_table(
        TableName="test1",
        AttributeDefinitions=[
            {"AttributeName": "client", "AttributeType": "S"},
            {"AttributeName": "app", "AttributeType": "S"},
        ],
        KeySchema=[
            {"AttributeName": "client", "KeyType": "HASH"},
            {"AttributeName": "app", "KeyType": "RANGE"},
        ],
        ProvisionedThroughput={"ReadCapacityUnits": 123, "WriteCapacityUnits": 123},
    )

    client.update_time_to_live(
        TableName="test1",
        TimeToLiveSpecification={"Enabled": True, "AttributeName": "expire"},
    )

    resp = client.describe_time_to_live(TableName="test1")
    resp["TimeToLiveDescription"]["TimeToLiveStatus"].should.equal("ENABLED")
    resp["TimeToLiveDescription"]["AttributeName"].should.equal("expire")

    client.update_time_to_live(
        TableName="test1",
        TimeToLiveSpecification={"Enabled": False, "AttributeName": "expire"},
    )

    resp = client.describe_time_to_live(TableName="test1")
    resp["TimeToLiveDescription"]["TimeToLiveStatus"].should.equal("DISABLED")


# https://github.com/spulec/moto/issues/1043
@mock_dynamodb2
def test_query_missing_expr_names():
    client = boto3.client("dynamodb", region_name="us-east-1")

    # Create the DynamoDB table.
    client.create_table(
        TableName="test1",
        AttributeDefinitions=[
            {"AttributeName": "client", "AttributeType": "S"},
            {"AttributeName": "app", "AttributeType": "S"},
        ],
        KeySchema=[
            {"AttributeName": "client", "KeyType": "HASH"},
            {"AttributeName": "app", "KeyType": "RANGE"},
        ],
        ProvisionedThroughput={"ReadCapacityUnits": 123, "WriteCapacityUnits": 123},
    )
    client.put_item(
        TableName="test1", Item={"client": {"S": "test1"}, "app": {"S": "test1"}}
    )
    client.put_item(
        TableName="test1", Item={"client": {"S": "test2"}, "app": {"S": "test2"}}
    )

    resp = client.query(
        TableName="test1",
        KeyConditionExpression="client=:client",
        ExpressionAttributeValues={":client": {"S": "test1"}},
    )

    resp["Count"].should.equal(1)
    resp["Items"][0]["client"]["S"].should.equal("test1")

    resp = client.query(
        TableName="test1",
        KeyConditionExpression=":name=test2",
        ExpressionAttributeNames={":name": "client"},
    )

    resp["Count"].should.equal(1)
    resp["Items"][0]["client"]["S"].should.equal("test2")


# https://github.com/spulec/moto/issues/2328
@mock_dynamodb2
def test_update_item_with_list():
    dynamodb = boto3.resource("dynamodb", region_name="us-east-1")

    # Create the DynamoDB table.
    dynamodb.create_table(
        TableName="Table",
        KeySchema=[{"AttributeName": "key", "KeyType": "HASH"}],
        AttributeDefinitions=[{"AttributeName": "key", "AttributeType": "S"}],
        ProvisionedThroughput={"ReadCapacityUnits": 1, "WriteCapacityUnits": 1},
    )
    table = dynamodb.Table("Table")
    table.update_item(
        Key={"key": "the-key"},
        AttributeUpdates={"list": {"Value": [1, 2], "Action": "PUT"}},
    )

    resp = table.get_item(Key={"key": "the-key"})
    resp["Item"].should.equal({"key": "the-key", "list": [1, 2]})


# https://github.com/spulec/moto/issues/1342
@mock_dynamodb2
def test_update_item_on_map():
    dynamodb = boto3.resource("dynamodb", region_name="us-east-1")
    client = boto3.client("dynamodb", region_name="us-east-1")

    # Create the DynamoDB table.
    dynamodb.create_table(
        TableName="users",
        KeySchema=[
            {"AttributeName": "forum_name", "KeyType": "HASH"},
            {"AttributeName": "subject", "KeyType": "RANGE"},
        ],
        AttributeDefinitions=[
            {"AttributeName": "forum_name", "AttributeType": "S"},
            {"AttributeName": "subject", "AttributeType": "S"},
        ],
        ProvisionedThroughput={"ReadCapacityUnits": 5, "WriteCapacityUnits": 5},
    )
    table = dynamodb.Table("users")

    table.put_item(
        Item={
            "forum_name": "the-key",
            "subject": "123",
            "body": {"nested": {"data": "test"}},
        }
    )

    resp = table.scan()
    resp["Items"][0]["body"].should.equal({"nested": {"data": "test"}})

    # Nonexistent nested attributes are supported for existing top-level attributes.
    table.update_item(
        Key={"forum_name": "the-key", "subject": "123"},
        UpdateExpression="SET body.#nested.#data = :tb",
        ExpressionAttributeNames={"#nested": "nested", "#data": "data",},
        ExpressionAttributeValues={":tb": "new_value"},
    )
    # Running this against AWS DDB gives an exception so make sure it also fails.:
    with assert_raises(client.exceptions.ClientError):
        # botocore.exceptions.ClientError: An error occurred (ValidationException) when calling the UpdateItem
        # operation: The document path provided in the update expression is invalid for update
        table.update_item(
            Key={"forum_name": "the-key", "subject": "123"},
            UpdateExpression="SET body.#nested.#nonexistentnested.#data = :tb2",
            ExpressionAttributeNames={
                "#nested": "nested",
                "#nonexistentnested": "nonexistentnested",
                "#data": "data",
            },
            ExpressionAttributeValues={":tb2": "other_value"},
        )

    table.update_item(
        Key={"forum_name": "the-key", "subject": "123"},
        UpdateExpression="SET body.#nested.#nonexistentnested = :tb2",
        ExpressionAttributeNames={
            "#nested": "nested",
            "#nonexistentnested": "nonexistentnested",
        },
        ExpressionAttributeValues={":tb2": {"data": "other_value"}},
    )

    resp = table.scan()
    resp["Items"][0]["body"].should.equal(
        {"nested": {"data": "new_value", "nonexistentnested": {"data": "other_value"}}}
    )

    # Test nested value for a nonexistent attribute throws a ClientError.
    with assert_raises(client.exceptions.ClientError):
        table.update_item(
            Key={"forum_name": "the-key", "subject": "123"},
            UpdateExpression="SET nonexistent.#nested = :tb",
            ExpressionAttributeNames={"#nested": "nested"},
            ExpressionAttributeValues={":tb": "new_value"},
        )


# https://github.com/spulec/moto/issues/1358
@mock_dynamodb2
def test_update_if_not_exists():
    dynamodb = boto3.resource("dynamodb", region_name="us-east-1")

    # Create the DynamoDB table.
    dynamodb.create_table(
        TableName="users",
        KeySchema=[
            {"AttributeName": "forum_name", "KeyType": "HASH"},
            {"AttributeName": "subject", "KeyType": "RANGE"},
        ],
        AttributeDefinitions=[
            {"AttributeName": "forum_name", "AttributeType": "S"},
            {"AttributeName": "subject", "AttributeType": "S"},
        ],
        ProvisionedThroughput={"ReadCapacityUnits": 5, "WriteCapacityUnits": 5},
    )
    table = dynamodb.Table("users")

    table.put_item(Item={"forum_name": "the-key", "subject": "123"})

    table.update_item(
        Key={"forum_name": "the-key", "subject": "123"},
        # if_not_exists without space
        UpdateExpression="SET created_at=if_not_exists(created_at,:created_at)",
        ExpressionAttributeValues={":created_at": 123},
    )

    resp = table.scan()
    assert resp["Items"][0]["created_at"] == 123

    table.update_item(
        Key={"forum_name": "the-key", "subject": "123"},
        # if_not_exists with space
        UpdateExpression="SET created_at = if_not_exists (created_at, :created_at)",
        ExpressionAttributeValues={":created_at": 456},
    )

    resp = table.scan()
    # Still the original value
    assert resp["Items"][0]["created_at"] == 123


# https://github.com/spulec/moto/issues/1937
@mock_dynamodb2
def test_update_return_attributes():
    dynamodb = boto3.client("dynamodb", region_name="us-east-1")

    dynamodb.create_table(
        TableName="moto-test",
        KeySchema=[{"AttributeName": "id", "KeyType": "HASH"}],
        AttributeDefinitions=[{"AttributeName": "id", "AttributeType": "S"}],
        ProvisionedThroughput={"ReadCapacityUnits": 1, "WriteCapacityUnits": 1},
    )

    def update(col, to, rv):
        return dynamodb.update_item(
            TableName="moto-test",
            Key={"id": {"S": "foo"}},
            AttributeUpdates={col: {"Value": {"S": to}, "Action": "PUT"}},
            ReturnValues=rv,
        )

    r = update("col1", "val1", "ALL_NEW")
    assert r["Attributes"] == {"id": {"S": "foo"}, "col1": {"S": "val1"}}

    r = update("col1", "val2", "ALL_OLD")
    assert r["Attributes"] == {"id": {"S": "foo"}, "col1": {"S": "val1"}}

    r = update("col2", "val3", "UPDATED_NEW")
    assert r["Attributes"] == {"col2": {"S": "val3"}}

    r = update("col2", "val4", "UPDATED_OLD")
    assert r["Attributes"] == {"col2": {"S": "val3"}}

    r = update("col1", "val5", "NONE")
    assert r["Attributes"] == {}

    with assert_raises(ClientError) as ex:
        r = update("col1", "val6", "WRONG")


@mock_dynamodb2
def test_put_return_attributes():
    dynamodb = boto3.client("dynamodb", region_name="us-east-1")

    dynamodb.create_table(
        TableName="moto-test",
        KeySchema=[{"AttributeName": "id", "KeyType": "HASH"}],
        AttributeDefinitions=[{"AttributeName": "id", "AttributeType": "S"}],
        ProvisionedThroughput={"ReadCapacityUnits": 1, "WriteCapacityUnits": 1},
    )

    r = dynamodb.put_item(
        TableName="moto-test",
        Item={"id": {"S": "foo"}, "col1": {"S": "val1"}},
        ReturnValues="NONE",
    )
    assert "Attributes" not in r

    r = dynamodb.put_item(
        TableName="moto-test",
        Item={"id": {"S": "foo"}, "col1": {"S": "val2"}},
        ReturnValues="ALL_OLD",
    )
    assert r["Attributes"] == {"id": {"S": "foo"}, "col1": {"S": "val1"}}

    with assert_raises(ClientError) as ex:
        dynamodb.put_item(
            TableName="moto-test",
            Item={"id": {"S": "foo"}, "col1": {"S": "val3"}},
            ReturnValues="ALL_NEW",
        )
    ex.exception.response["Error"]["Code"].should.equal("ValidationException")
    ex.exception.response["ResponseMetadata"]["HTTPStatusCode"].should.equal(400)
    ex.exception.response["Error"]["Message"].should.equal(
        "Return values set to invalid value"
    )


@mock_dynamodb2
def test_query_global_secondary_index_when_created_via_update_table_resource():
    dynamodb = boto3.resource("dynamodb", region_name="us-east-1")

    # Create the DynamoDB table.
    dynamodb.create_table(
        TableName="users",
        KeySchema=[{"AttributeName": "user_id", "KeyType": "HASH"}],
        AttributeDefinitions=[{"AttributeName": "user_id", "AttributeType": "N"}],
        ProvisionedThroughput={"ReadCapacityUnits": 5, "WriteCapacityUnits": 5},
    )
    table = dynamodb.Table("users")
    table.update(
        AttributeDefinitions=[{"AttributeName": "forum_name", "AttributeType": "S"}],
        GlobalSecondaryIndexUpdates=[
            {
                "Create": {
                    "IndexName": "forum_name_index",
                    "KeySchema": [{"AttributeName": "forum_name", "KeyType": "HASH"}],
                    "Projection": {"ProjectionType": "ALL"},
                    "ProvisionedThroughput": {
                        "ReadCapacityUnits": 5,
                        "WriteCapacityUnits": 5,
                    },
                }
            }
        ],
    )

    next_user_id = 1
    for my_forum_name in ["cats", "dogs"]:
        for my_subject in [
            "my pet is the cutest",
            "wow look at what my pet did",
            "don't you love my pet?",
        ]:
            table.put_item(
                Item={
                    "user_id": next_user_id,
                    "forum_name": my_forum_name,
                    "subject": my_subject,
                }
            )
            next_user_id += 1

    # get all the cat users
    forum_only_query_response = table.query(
        IndexName="forum_name_index",
        Select="ALL_ATTRIBUTES",
        KeyConditionExpression=Key("forum_name").eq("cats"),
    )
    forum_only_items = forum_only_query_response["Items"]
    assert len(forum_only_items) == 3
    for item in forum_only_items:
        assert item["forum_name"] == "cats"

    # query all cat users with a particular subject
    forum_and_subject_query_results = table.query(
        IndexName="forum_name_index",
        Select="ALL_ATTRIBUTES",
        KeyConditionExpression=Key("forum_name").eq("cats"),
        FilterExpression=Attr("subject").eq("my pet is the cutest"),
    )
    forum_and_subject_items = forum_and_subject_query_results["Items"]
    assert len(forum_and_subject_items) == 1
    assert forum_and_subject_items[0] == {
        "user_id": Decimal("1"),
        "forum_name": "cats",
        "subject": "my pet is the cutest",
    }


@mock_dynamodb2
def test_dynamodb_streams_1():
    conn = boto3.client("dynamodb", region_name="us-east-1")

    resp = conn.create_table(
        TableName="test-streams",
        KeySchema=[{"AttributeName": "id", "KeyType": "HASH"}],
        AttributeDefinitions=[{"AttributeName": "id", "AttributeType": "S"}],
        ProvisionedThroughput={"ReadCapacityUnits": 1, "WriteCapacityUnits": 1},
        StreamSpecification={
            "StreamEnabled": True,
            "StreamViewType": "NEW_AND_OLD_IMAGES",
        },
    )

    assert "StreamSpecification" in resp["TableDescription"]
    assert resp["TableDescription"]["StreamSpecification"] == {
        "StreamEnabled": True,
        "StreamViewType": "NEW_AND_OLD_IMAGES",
    }
    assert "LatestStreamLabel" in resp["TableDescription"]
    assert "LatestStreamArn" in resp["TableDescription"]

    resp = conn.delete_table(TableName="test-streams")

    assert "StreamSpecification" in resp["TableDescription"]


@mock_dynamodb2
def test_dynamodb_streams_2():
    conn = boto3.client("dynamodb", region_name="us-east-1")

    resp = conn.create_table(
        TableName="test-stream-update",
        KeySchema=[{"AttributeName": "id", "KeyType": "HASH"}],
        AttributeDefinitions=[{"AttributeName": "id", "AttributeType": "S"}],
        ProvisionedThroughput={"ReadCapacityUnits": 1, "WriteCapacityUnits": 1},
    )

    assert "StreamSpecification" not in resp["TableDescription"]

    resp = conn.update_table(
        TableName="test-stream-update",
        StreamSpecification={"StreamEnabled": True, "StreamViewType": "NEW_IMAGE"},
    )

    assert "StreamSpecification" in resp["TableDescription"]
    assert resp["TableDescription"]["StreamSpecification"] == {
        "StreamEnabled": True,
        "StreamViewType": "NEW_IMAGE",
    }
    assert "LatestStreamLabel" in resp["TableDescription"]
    assert "LatestStreamArn" in resp["TableDescription"]


@mock_dynamodb2
def test_condition_expressions():
    client = boto3.client("dynamodb", region_name="us-east-1")

    # Create the DynamoDB table.
    client.create_table(
        TableName="test1",
        AttributeDefinitions=[
            {"AttributeName": "client", "AttributeType": "S"},
            {"AttributeName": "app", "AttributeType": "S"},
        ],
        KeySchema=[
            {"AttributeName": "client", "KeyType": "HASH"},
            {"AttributeName": "app", "KeyType": "RANGE"},
        ],
        ProvisionedThroughput={"ReadCapacityUnits": 123, "WriteCapacityUnits": 123},
    )
    client.put_item(
        TableName="test1",
        Item={
            "client": {"S": "client1"},
            "app": {"S": "app1"},
            "match": {"S": "match"},
            "existing": {"S": "existing"},
        },
    )

    client.put_item(
        TableName="test1",
        Item={
            "client": {"S": "client1"},
            "app": {"S": "app1"},
            "match": {"S": "match"},
            "existing": {"S": "existing"},
        },
        ConditionExpression="attribute_exists(#existing) AND attribute_not_exists(#nonexistent) AND #match = :match",
        ExpressionAttributeNames={
            "#existing": "existing",
            "#nonexistent": "nope",
            "#match": "match",
        },
        ExpressionAttributeValues={":match": {"S": "match"}},
    )

    client.put_item(
        TableName="test1",
        Item={
            "client": {"S": "client1"},
            "app": {"S": "app1"},
            "match": {"S": "match"},
            "existing": {"S": "existing"},
        },
        ConditionExpression="NOT(attribute_exists(#nonexistent1) AND attribute_exists(#nonexistent2))",
        ExpressionAttributeNames={"#nonexistent1": "nope", "#nonexistent2": "nope2"},
    )

    client.put_item(
        TableName="test1",
        Item={
            "client": {"S": "client1"},
            "app": {"S": "app1"},
            "match": {"S": "match"},
            "existing": {"S": "existing"},
        },
        ConditionExpression="attribute_exists(#nonexistent) OR attribute_exists(#existing)",
        ExpressionAttributeNames={"#nonexistent": "nope", "#existing": "existing"},
    )

    client.put_item(
        TableName="test1",
        Item={
            "client": {"S": "client1"},
            "app": {"S": "app1"},
            "match": {"S": "match"},
            "existing": {"S": "existing"},
        },
        ConditionExpression="#client BETWEEN :a AND :z",
        ExpressionAttributeNames={"#client": "client"},
        ExpressionAttributeValues={":a": {"S": "a"}, ":z": {"S": "z"}},
    )

    client.put_item(
        TableName="test1",
        Item={
            "client": {"S": "client1"},
            "app": {"S": "app1"},
            "match": {"S": "match"},
            "existing": {"S": "existing"},
        },
        ConditionExpression="#client IN (:client1, :client2)",
        ExpressionAttributeNames={"#client": "client"},
        ExpressionAttributeValues={
            ":client1": {"S": "client1"},
            ":client2": {"S": "client2"},
        },
    )

    with assert_raises(client.exceptions.ConditionalCheckFailedException):
        client.put_item(
            TableName="test1",
            Item={
                "client": {"S": "client1"},
                "app": {"S": "app1"},
                "match": {"S": "match"},
                "existing": {"S": "existing"},
            },
            ConditionExpression="attribute_exists(#nonexistent1) AND attribute_exists(#nonexistent2)",
            ExpressionAttributeNames={
                "#nonexistent1": "nope",
                "#nonexistent2": "nope2",
            },
        )

    with assert_raises(client.exceptions.ConditionalCheckFailedException):
        client.put_item(
            TableName="test1",
            Item={
                "client": {"S": "client1"},
                "app": {"S": "app1"},
                "match": {"S": "match"},
                "existing": {"S": "existing"},
            },
            ConditionExpression="NOT(attribute_not_exists(#nonexistent1) AND attribute_not_exists(#nonexistent2))",
            ExpressionAttributeNames={
                "#nonexistent1": "nope",
                "#nonexistent2": "nope2",
            },
        )

    with assert_raises(client.exceptions.ConditionalCheckFailedException):
        client.put_item(
            TableName="test1",
            Item={
                "client": {"S": "client1"},
                "app": {"S": "app1"},
                "match": {"S": "match"},
                "existing": {"S": "existing"},
            },
            ConditionExpression="attribute_exists(#existing) AND attribute_not_exists(#nonexistent) AND #match = :match",
            ExpressionAttributeNames={
                "#existing": "existing",
                "#nonexistent": "nope",
                "#match": "match",
            },
            ExpressionAttributeValues={":match": {"S": "match2"}},
        )

    # Make sure update_item honors ConditionExpression as well
    client.update_item(
        TableName="test1",
        Key={"client": {"S": "client1"}, "app": {"S": "app1"}},
        UpdateExpression="set #match=:match",
        ConditionExpression="attribute_exists(#existing)",
        ExpressionAttributeNames={"#existing": "existing", "#match": "match"},
        ExpressionAttributeValues={":match": {"S": "match"}},
    )

    with assert_raises(client.exceptions.ConditionalCheckFailedException):
        client.update_item(
            TableName="test1",
            Key={"client": {"S": "client1"}, "app": {"S": "app1"}},
            UpdateExpression="set #match=:match",
            ConditionExpression="attribute_not_exists(#existing)",
            ExpressionAttributeValues={":match": {"S": "match"}},
            ExpressionAttributeNames={"#existing": "existing", "#match": "match"},
        )

    with assert_raises(client.exceptions.ConditionalCheckFailedException):
        client.delete_item(
            TableName="test1",
            Key={"client": {"S": "client1"}, "app": {"S": "app1"}},
            ConditionExpression="attribute_not_exists(#existing)",
            ExpressionAttributeValues={":match": {"S": "match"}},
            ExpressionAttributeNames={"#existing": "existing", "#match": "match"},
        )


@mock_dynamodb2
def test_condition_expression_numerical_attribute():
    dynamodb = boto3.resource("dynamodb", region_name="us-east-1")
    dynamodb.create_table(
        TableName="my-table",
        KeySchema=[{"AttributeName": "partitionKey", "KeyType": "HASH"}],
        AttributeDefinitions=[{"AttributeName": "partitionKey", "AttributeType": "S"}],
    )
    table = dynamodb.Table("my-table")
    table.put_item(Item={"partitionKey": "pk-pos", "myAttr": 5})
    table.put_item(Item={"partitionKey": "pk-neg", "myAttr": -5})

    # try to update the item we put in the table using numerical condition expression
    # Specifically, verify that we can compare with a zero-value
    # First verify that > and >= work on positive numbers
    update_numerical_con_expr(
        key="pk-pos", con_expr="myAttr > :zero", res="6", table=table
    )
    update_numerical_con_expr(
        key="pk-pos", con_expr="myAttr >= :zero", res="7", table=table
    )
    # Second verify that < and <= work on negative numbers
    update_numerical_con_expr(
        key="pk-neg", con_expr="myAttr < :zero", res="-4", table=table
    )
    update_numerical_con_expr(
        key="pk-neg", con_expr="myAttr <= :zero", res="-3", table=table
    )


def update_numerical_con_expr(key, con_expr, res, table):
    table.update_item(
        Key={"partitionKey": key},
        UpdateExpression="ADD myAttr :one",
        ExpressionAttributeValues={":zero": 0, ":one": 1},
        ConditionExpression=con_expr,
    )
    table.get_item(Key={"partitionKey": key})["Item"]["myAttr"].should.equal(
        Decimal(res)
    )


@mock_dynamodb2
def test_condition_expression__attr_doesnt_exist():
    client = boto3.client("dynamodb", region_name="us-east-1")

    client.create_table(
        TableName="test",
        KeySchema=[{"AttributeName": "forum_name", "KeyType": "HASH"}],
        AttributeDefinitions=[{"AttributeName": "forum_name", "AttributeType": "S"}],
        ProvisionedThroughput={"ReadCapacityUnits": 1, "WriteCapacityUnits": 1},
    )

    client.put_item(
        TableName="test", Item={"forum_name": {"S": "foo"}, "ttl": {"N": "bar"}}
    )

    def update_if_attr_doesnt_exist():
        # Test nonexistent top-level attribute.
        client.update_item(
            TableName="test",
            Key={"forum_name": {"S": "the-key"}, "subject": {"S": "the-subject"}},
            UpdateExpression="set #new_state=:new_state, #ttl=:ttl",
            ConditionExpression="attribute_not_exists(#new_state)",
            ExpressionAttributeNames={"#new_state": "foobar", "#ttl": "ttl"},
            ExpressionAttributeValues={
                ":new_state": {"S": "some-value"},
                ":ttl": {"N": "12345.67"},
            },
            ReturnValues="ALL_NEW",
        )

    update_if_attr_doesnt_exist()

    # Second time should fail
    with assert_raises(client.exceptions.ConditionalCheckFailedException):
        update_if_attr_doesnt_exist()


@mock_dynamodb2
def test_condition_expression__or_order():
    client = boto3.client("dynamodb", region_name="us-east-1")

    client.create_table(
        TableName="test",
        KeySchema=[{"AttributeName": "forum_name", "KeyType": "HASH"}],
        AttributeDefinitions=[{"AttributeName": "forum_name", "AttributeType": "S"}],
        ProvisionedThroughput={"ReadCapacityUnits": 1, "WriteCapacityUnits": 1},
    )

    # ensure that the RHS of the OR expression is not evaluated if the LHS
    # returns true (as it would result an error)
    client.update_item(
        TableName="test",
        Key={"forum_name": {"S": "the-key"}},
        UpdateExpression="set #ttl=:ttl",
        ConditionExpression="attribute_not_exists(#ttl) OR #ttl <= :old_ttl",
        ExpressionAttributeNames={"#ttl": "ttl"},
        ExpressionAttributeValues={":ttl": {"N": "6"}, ":old_ttl": {"N": "5"}},
    )


@mock_dynamodb2
def test_condition_expression__and_order():
    client = boto3.client("dynamodb", region_name="us-east-1")

    client.create_table(
        TableName="test",
        KeySchema=[{"AttributeName": "forum_name", "KeyType": "HASH"}],
        AttributeDefinitions=[{"AttributeName": "forum_name", "AttributeType": "S"}],
        ProvisionedThroughput={"ReadCapacityUnits": 1, "WriteCapacityUnits": 1},
    )

    # ensure that the RHS of the AND expression is not evaluated if the LHS
    # returns true (as it would result an error)
    with assert_raises(client.exceptions.ConditionalCheckFailedException):
        client.update_item(
            TableName="test",
            Key={"forum_name": {"S": "the-key"}},
            UpdateExpression="set #ttl=:ttl",
            ConditionExpression="attribute_exists(#ttl) AND #ttl <= :old_ttl",
            ExpressionAttributeNames={"#ttl": "ttl"},
            ExpressionAttributeValues={":ttl": {"N": "6"}, ":old_ttl": {"N": "5"}},
        )


@mock_dynamodb2
def test_query_gsi_with_range_key():
    dynamodb = boto3.client("dynamodb", region_name="us-east-1")
    dynamodb.create_table(
        TableName="test",
        KeySchema=[{"AttributeName": "id", "KeyType": "HASH"}],
        AttributeDefinitions=[
            {"AttributeName": "id", "AttributeType": "S"},
            {"AttributeName": "gsi_hash_key", "AttributeType": "S"},
            {"AttributeName": "gsi_range_key", "AttributeType": "S"},
        ],
        ProvisionedThroughput={"ReadCapacityUnits": 1, "WriteCapacityUnits": 1},
        GlobalSecondaryIndexes=[
            {
                "IndexName": "test_gsi",
                "KeySchema": [
                    {"AttributeName": "gsi_hash_key", "KeyType": "HASH"},
                    {"AttributeName": "gsi_range_key", "KeyType": "RANGE"},
                ],
                "Projection": {"ProjectionType": "ALL"},
                "ProvisionedThroughput": {
                    "ReadCapacityUnits": 1,
                    "WriteCapacityUnits": 1,
                },
            }
        ],
    )

    dynamodb.put_item(
        TableName="test",
        Item={
            "id": {"S": "test1"},
            "gsi_hash_key": {"S": "key1"},
            "gsi_range_key": {"S": "range1"},
        },
    )
    dynamodb.put_item(
        TableName="test", Item={"id": {"S": "test2"}, "gsi_hash_key": {"S": "key1"}}
    )

    res = dynamodb.query(
        TableName="test",
        IndexName="test_gsi",
        KeyConditionExpression="gsi_hash_key = :gsi_hash_key AND gsi_range_key = :gsi_range_key",
        ExpressionAttributeValues={
            ":gsi_hash_key": {"S": "key1"},
            ":gsi_range_key": {"S": "range1"},
        },
    )
    res.should.have.key("Count").equal(1)
    res.should.have.key("Items")
    res["Items"][0].should.equal(
        {
            "id": {"S": "test1"},
            "gsi_hash_key": {"S": "key1"},
            "gsi_range_key": {"S": "range1"},
        }
    )


@mock_dynamodb2
def test_scan_by_non_exists_index():
    dynamodb = boto3.client("dynamodb", region_name="us-east-1")

    dynamodb.create_table(
        TableName="test",
        KeySchema=[{"AttributeName": "id", "KeyType": "HASH"}],
        AttributeDefinitions=[
            {"AttributeName": "id", "AttributeType": "S"},
            {"AttributeName": "gsi_col", "AttributeType": "S"},
        ],
        ProvisionedThroughput={"ReadCapacityUnits": 1, "WriteCapacityUnits": 1},
        GlobalSecondaryIndexes=[
            {
                "IndexName": "test_gsi",
                "KeySchema": [{"AttributeName": "gsi_col", "KeyType": "HASH"}],
                "Projection": {"ProjectionType": "ALL"},
                "ProvisionedThroughput": {
                    "ReadCapacityUnits": 1,
                    "WriteCapacityUnits": 1,
                },
            }
        ],
    )

    with assert_raises(ClientError) as ex:
        dynamodb.scan(TableName="test", IndexName="non_exists_index")

    ex.exception.response["Error"]["Code"].should.equal("ValidationException")
    ex.exception.response["ResponseMetadata"]["HTTPStatusCode"].should.equal(400)
    ex.exception.response["Error"]["Message"].should.equal(
        "The table does not have the specified index: non_exists_index"
    )


@mock_dynamodb2
def test_query_by_non_exists_index():
    dynamodb = boto3.client("dynamodb", region_name="us-east-1")

    dynamodb.create_table(
        TableName="test",
        KeySchema=[{"AttributeName": "id", "KeyType": "HASH"}],
        AttributeDefinitions=[
            {"AttributeName": "id", "AttributeType": "S"},
            {"AttributeName": "gsi_col", "AttributeType": "S"},
        ],
        ProvisionedThroughput={"ReadCapacityUnits": 1, "WriteCapacityUnits": 1},
        GlobalSecondaryIndexes=[
            {
                "IndexName": "test_gsi",
                "KeySchema": [{"AttributeName": "gsi_col", "KeyType": "HASH"}],
                "Projection": {"ProjectionType": "ALL"},
                "ProvisionedThroughput": {
                    "ReadCapacityUnits": 1,
                    "WriteCapacityUnits": 1,
                },
            }
        ],
    )

    with assert_raises(ClientError) as ex:
        dynamodb.query(
            TableName="test",
            IndexName="non_exists_index",
            KeyConditionExpression="CarModel=M",
        )

    ex.exception.response["Error"]["Code"].should.equal("ResourceNotFoundException")
    ex.exception.response["Error"]["Message"].should.equal(
        "Invalid index: non_exists_index for table: test. Available indexes are: test_gsi"
    )


@mock_dynamodb2
def test_batch_items_returns_all():
    dynamodb = _create_user_table()
    returned_items = dynamodb.batch_get_item(
        RequestItems={
            "users": {
                "Keys": [
                    {"username": {"S": "user0"}},
                    {"username": {"S": "user1"}},
                    {"username": {"S": "user2"}},
                    {"username": {"S": "user3"}},
                ],
                "ConsistentRead": True,
            }
        }
    )["Responses"]["users"]
    assert len(returned_items) == 3
    assert [item["username"]["S"] for item in returned_items] == [
        "user1",
        "user2",
        "user3",
    ]


@mock_dynamodb2
def test_batch_items_with_basic_projection_expression():
    dynamodb = _create_user_table()
    returned_items = dynamodb.batch_get_item(
        RequestItems={
            "users": {
                "Keys": [
                    {"username": {"S": "user0"}},
                    {"username": {"S": "user1"}},
                    {"username": {"S": "user2"}},
                    {"username": {"S": "user3"}},
                ],
                "ConsistentRead": True,
                "ProjectionExpression": "username",
            }
        }
    )["Responses"]["users"]

    returned_items.should.have.length_of(3)
    [item["username"]["S"] for item in returned_items].should.be.equal(
        ["user1", "user2", "user3"]
    )
    [item.get("foo") for item in returned_items].should.be.equal([None, None, None])

    # The projection expression should not remove data from storage
    returned_items = dynamodb.batch_get_item(
        RequestItems={
            "users": {
                "Keys": [
                    {"username": {"S": "user0"}},
                    {"username": {"S": "user1"}},
                    {"username": {"S": "user2"}},
                    {"username": {"S": "user3"}},
                ],
                "ConsistentRead": True,
            }
        }
    )["Responses"]["users"]

    [item["username"]["S"] for item in returned_items].should.be.equal(
        ["user1", "user2", "user3"]
    )
    [item["foo"]["S"] for item in returned_items].should.be.equal(["bar", "bar", "bar"])


@mock_dynamodb2
def test_batch_items_with_basic_projection_expression_and_attr_expression_names():
    dynamodb = _create_user_table()
    returned_items = dynamodb.batch_get_item(
        RequestItems={
            "users": {
                "Keys": [
                    {"username": {"S": "user0"}},
                    {"username": {"S": "user1"}},
                    {"username": {"S": "user2"}},
                    {"username": {"S": "user3"}},
                ],
                "ConsistentRead": True,
                "ProjectionExpression": "#rl",
                "ExpressionAttributeNames": {"#rl": "username"},
            }
        }
    )["Responses"]["users"]

    returned_items.should.have.length_of(3)
    [item["username"]["S"] for item in returned_items].should.be.equal(
        ["user1", "user2", "user3"]
    )
    [item.get("foo") for item in returned_items].should.be.equal([None, None, None])


@mock_dynamodb2
def test_batch_items_should_throw_exception_for_duplicate_request():
    client = _create_user_table()
    with assert_raises(ClientError) as ex:
        client.batch_get_item(
            RequestItems={
                "users": {
                    "Keys": [
                        {"username": {"S": "user0"}},
                        {"username": {"S": "user0"}},
                    ],
                    "ConsistentRead": True,
                }
            }
        )
    ex.exception.response["Error"]["Code"].should.equal("ValidationException")
    ex.exception.response["Error"]["Message"].should.equal(
        "Provided list of item keys contains duplicates"
    )


@mock_dynamodb2
def test_index_with_unknown_attributes_should_fail():
    dynamodb = boto3.client("dynamodb", region_name="us-east-1")

    expected_exception = (
        "Some index key attributes are not defined in AttributeDefinitions."
    )

    with assert_raises(ClientError) as ex:
        dynamodb.create_table(
            AttributeDefinitions=[
                {"AttributeName": "customer_nr", "AttributeType": "S"},
                {"AttributeName": "last_name", "AttributeType": "S"},
            ],
            TableName="table_with_missing_attribute_definitions",
            KeySchema=[
                {"AttributeName": "customer_nr", "KeyType": "HASH"},
                {"AttributeName": "last_name", "KeyType": "RANGE"},
            ],
            LocalSecondaryIndexes=[
                {
                    "IndexName": "indexthataddsanadditionalattribute",
                    "KeySchema": [
                        {"AttributeName": "customer_nr", "KeyType": "HASH"},
                        {"AttributeName": "postcode", "KeyType": "RANGE"},
                    ],
                    "Projection": {"ProjectionType": "ALL"},
                }
            ],
            BillingMode="PAY_PER_REQUEST",
        )

    ex.exception.response["Error"]["Code"].should.equal("ValidationException")
    ex.exception.response["Error"]["Message"].should.contain(expected_exception)


@mock_dynamodb2
def test_update_list_index__set_existing_index():
    table_name = "test_list_index_access"
    client = create_table_with_list(table_name)
    client.put_item(
        TableName=table_name,
        Item={
            "id": {"S": "foo"},
            "itemlist": {"L": [{"S": "bar1"}, {"S": "bar2"}, {"S": "bar3"}]},
        },
    )
    client.update_item(
        TableName=table_name,
        Key={"id": {"S": "foo"}},
        UpdateExpression="set itemlist[1]=:Item",
        ExpressionAttributeValues={":Item": {"S": "bar2_update"}},
    )
    #
    result = client.get_item(TableName=table_name, Key={"id": {"S": "foo"}})["Item"]
    result["id"].should.equal({"S": "foo"})
    result["itemlist"].should.equal(
        {"L": [{"S": "bar1"}, {"S": "bar2_update"}, {"S": "bar3"}]}
    )


@mock_dynamodb2
def test_update_list_index__set_existing_nested_index():
    table_name = "test_list_index_access"
    client = create_table_with_list(table_name)
    client.put_item(
        TableName=table_name,
        Item={
            "id": {"S": "foo2"},
            "itemmap": {
                "M": {"itemlist": {"L": [{"S": "bar1"}, {"S": "bar2"}, {"S": "bar3"}]}}
            },
        },
    )
    client.update_item(
        TableName=table_name,
        Key={"id": {"S": "foo2"}},
        UpdateExpression="set itemmap.itemlist[1]=:Item",
        ExpressionAttributeValues={":Item": {"S": "bar2_update"}},
    )
    #
    result = client.get_item(TableName=table_name, Key={"id": {"S": "foo2"}})["Item"]
    result["id"].should.equal({"S": "foo2"})
    result["itemmap"]["M"]["itemlist"]["L"].should.equal(
        [{"S": "bar1"}, {"S": "bar2_update"}, {"S": "bar3"}]
    )


@mock_dynamodb2
def test_update_list_index__set_index_out_of_range():
    table_name = "test_list_index_access"
    client = create_table_with_list(table_name)
    client.put_item(
        TableName=table_name,
        Item={
            "id": {"S": "foo"},
            "itemlist": {"L": [{"S": "bar1"}, {"S": "bar2"}, {"S": "bar3"}]},
        },
    )
    client.update_item(
        TableName=table_name,
        Key={"id": {"S": "foo"}},
        UpdateExpression="set itemlist[10]=:Item",
        ExpressionAttributeValues={":Item": {"S": "bar10"}},
    )
    #
    result = client.get_item(TableName=table_name, Key={"id": {"S": "foo"}})["Item"]
    assert result["id"] == {"S": "foo"}
    assert result["itemlist"] == {
        "L": [{"S": "bar1"}, {"S": "bar2"}, {"S": "bar3"}, {"S": "bar10"}]
    }


@mock_dynamodb2
def test_update_list_index__set_nested_index_out_of_range():
    table_name = "test_list_index_access"
    client = create_table_with_list(table_name)
    client.put_item(
        TableName=table_name,
        Item={
            "id": {"S": "foo2"},
            "itemmap": {
                "M": {"itemlist": {"L": [{"S": "bar1"}, {"S": "bar2"}, {"S": "bar3"}]}}
            },
        },
    )
    client.update_item(
        TableName=table_name,
        Key={"id": {"S": "foo2"}},
        UpdateExpression="set itemmap.itemlist[10]=:Item",
        ExpressionAttributeValues={":Item": {"S": "bar10"}},
    )
    #
    result = client.get_item(TableName=table_name, Key={"id": {"S": "foo2"}})["Item"]
    assert result["id"] == {"S": "foo2"}
    assert result["itemmap"]["M"]["itemlist"]["L"] == [
        {"S": "bar1"},
        {"S": "bar2"},
        {"S": "bar3"},
        {"S": "bar10"},
    ]


@mock_dynamodb2
def test_update_list_index__set_double_nested_index():
    table_name = "test_list_index_access"
    client = create_table_with_list(table_name)
    client.put_item(
        TableName=table_name,
        Item={
            "id": {"S": "foo2"},
            "itemmap": {
                "M": {
                    "itemlist": {
                        "L": [
                            {"M": {"foo": {"S": "bar11"}, "foos": {"S": "bar12"}}},
                            {"M": {"foo": {"S": "bar21"}, "foos": {"S": "bar21"}}},
                        ]
                    }
                }
            },
        },
    )
    client.update_item(
        TableName=table_name,
        Key={"id": {"S": "foo2"}},
        UpdateExpression="set itemmap.itemlist[1].foos=:Item",
        ExpressionAttributeValues={":Item": {"S": "bar22"}},
    )
    #
    result = client.get_item(TableName=table_name, Key={"id": {"S": "foo2"}})["Item"]
    assert result["id"] == {"S": "foo2"}
    len(result["itemmap"]["M"]["itemlist"]["L"]).should.equal(2)
    result["itemmap"]["M"]["itemlist"]["L"][0].should.equal(
        {"M": {"foo": {"S": "bar11"}, "foos": {"S": "bar12"}}}
    )  # unchanged
    result["itemmap"]["M"]["itemlist"]["L"][1].should.equal(
        {"M": {"foo": {"S": "bar21"}, "foos": {"S": "bar22"}}}
    )  # updated


@mock_dynamodb2
def test_update_list_index__set_index_of_a_string():
    table_name = "test_list_index_access"
    client = create_table_with_list(table_name)
    client.put_item(
        TableName=table_name, Item={"id": {"S": "foo2"}, "itemstr": {"S": "somestring"}}
    )
    with assert_raises(ClientError) as ex:
        client.update_item(
            TableName=table_name,
            Key={"id": {"S": "foo2"}},
            UpdateExpression="set itemstr[1]=:Item",
            ExpressionAttributeValues={":Item": {"S": "string_update"}},
        )
        result = client.get_item(TableName=table_name, Key={"id": {"S": "foo2"}})[
            "Item"
        ]

    ex.exception.response["Error"]["Code"].should.equal("ValidationException")
    ex.exception.response["Error"]["Message"].should.equal(
        "The document path provided in the update expression is invalid for update"
    )


@mock_dynamodb2
def test_remove_top_level_attribute():
    table_name = "test_remove"
    client = create_table_with_list(table_name)
    client.put_item(
        TableName=table_name, Item={"id": {"S": "foo"}, "item": {"S": "bar"}}
    )
    client.update_item(
        TableName=table_name,
        Key={"id": {"S": "foo"}},
        UpdateExpression="REMOVE #i",
        ExpressionAttributeNames={"#i": "item"},
    )
    #
    result = client.get_item(TableName=table_name, Key={"id": {"S": "foo"}})["Item"]
    result.should.equal({"id": {"S": "foo"}})


@mock_dynamodb2
def test_remove_list_index__remove_existing_index():
    table_name = "test_list_index_access"
    client = create_table_with_list(table_name)
    client.put_item(
        TableName=table_name,
        Item={
            "id": {"S": "foo"},
            "itemlist": {"L": [{"S": "bar1"}, {"S": "bar2"}, {"S": "bar3"}]},
        },
    )
    client.update_item(
        TableName=table_name,
        Key={"id": {"S": "foo"}},
        UpdateExpression="REMOVE itemlist[1]",
    )
    #
    result = client.get_item(TableName=table_name, Key={"id": {"S": "foo"}})["Item"]
    result["id"].should.equal({"S": "foo"})
    result["itemlist"].should.equal({"L": [{"S": "bar1"}, {"S": "bar3"}]})


@mock_dynamodb2
def test_remove_list_index__remove_existing_nested_index():
    table_name = "test_list_index_access"
    client = create_table_with_list(table_name)
    client.put_item(
        TableName=table_name,
        Item={
            "id": {"S": "foo2"},
            "itemmap": {"M": {"itemlist": {"L": [{"S": "bar1"}, {"S": "bar2"}]}}},
        },
    )
    client.update_item(
        TableName=table_name,
        Key={"id": {"S": "foo2"}},
        UpdateExpression="REMOVE itemmap.itemlist[1]",
    )
    #
    result = client.get_item(TableName=table_name, Key={"id": {"S": "foo2"}})["Item"]
    result["id"].should.equal({"S": "foo2"})
    result["itemmap"]["M"]["itemlist"]["L"].should.equal([{"S": "bar1"}])


@mock_dynamodb2
def test_remove_list_index__remove_existing_double_nested_index():
    table_name = "test_list_index_access"
    client = create_table_with_list(table_name)
    client.put_item(
        TableName=table_name,
        Item={
            "id": {"S": "foo2"},
            "itemmap": {
                "M": {
                    "itemlist": {
                        "L": [
                            {"M": {"foo00": {"S": "bar1"}, "foo01": {"S": "bar2"}}},
                            {"M": {"foo10": {"S": "bar1"}, "foo11": {"S": "bar2"}}},
                        ]
                    }
                }
            },
        },
    )
    client.update_item(
        TableName=table_name,
        Key={"id": {"S": "foo2"}},
        UpdateExpression="REMOVE itemmap.itemlist[1].foo10",
    )
    #
    result = client.get_item(TableName=table_name, Key={"id": {"S": "foo2"}})["Item"]
    assert result["id"] == {"S": "foo2"}
    assert result["itemmap"]["M"]["itemlist"]["L"][0]["M"].should.equal(
        {"foo00": {"S": "bar1"}, "foo01": {"S": "bar2"}}
    )  # untouched
    assert result["itemmap"]["M"]["itemlist"]["L"][1]["M"].should.equal(
        {"foo11": {"S": "bar2"}}
    )  # changed


@mock_dynamodb2
def test_remove_list_index__remove_index_out_of_range():
    table_name = "test_list_index_access"
    client = create_table_with_list(table_name)
    client.put_item(
        TableName=table_name,
        Item={
            "id": {"S": "foo"},
            "itemlist": {"L": [{"S": "bar1"}, {"S": "bar2"}, {"S": "bar3"}]},
        },
    )
    client.update_item(
        TableName=table_name,
        Key={"id": {"S": "foo"}},
        UpdateExpression="REMOVE itemlist[10]",
    )
    #
    result = client.get_item(TableName=table_name, Key={"id": {"S": "foo"}})["Item"]
    assert result["id"] == {"S": "foo"}
    assert result["itemlist"] == {"L": [{"S": "bar1"}, {"S": "bar2"}, {"S": "bar3"}]}


def create_table_with_list(table_name):
    client = boto3.client("dynamodb", region_name="us-east-1")
    client.create_table(
        TableName=table_name,
        KeySchema=[{"AttributeName": "id", "KeyType": "HASH"}],
        AttributeDefinitions=[{"AttributeName": "id", "AttributeType": "S"}],
        BillingMode="PAY_PER_REQUEST",
    )
    return client


@mock_dynamodb2
def test_sorted_query_with_numerical_sort_key():
    dynamodb = boto3.resource("dynamodb", region_name="us-east-1")
    dynamodb.create_table(
        TableName="CarCollection",
        KeySchema=[
            {"AttributeName": "CarModel", "KeyType": "HASH"},
            {"AttributeName": "CarPrice", "KeyType": "RANGE"},
        ],
        AttributeDefinitions=[
            {"AttributeName": "CarModel", "AttributeType": "S"},
            {"AttributeName": "CarPrice", "AttributeType": "N"},
        ],
        ProvisionedThroughput={"ReadCapacityUnits": 1, "WriteCapacityUnits": 1},
    )

    def create_item(price):
        return {"CarModel": "M", "CarPrice": price}

    table = dynamodb.Table("CarCollection")
    items = list(map(create_item, [2, 1, 10, 3]))
    for item in items:
        table.put_item(Item=item)

    response = table.query(KeyConditionExpression=Key("CarModel").eq("M"))

    response_items = response["Items"]
    assert len(items) == len(response_items)
    assert all(isinstance(item["CarPrice"], Decimal) for item in response_items)
    response_prices = [item["CarPrice"] for item in response_items]
    expected_prices = [Decimal(item["CarPrice"]) for item in items]
    expected_prices.sort()
    assert (
        expected_prices == response_prices
    ), "result items are not sorted by numerical value"


# https://github.com/spulec/moto/issues/1874
@mock_dynamodb2
def test_item_size_is_under_400KB():
    dynamodb = boto3.resource("dynamodb", region_name="us-east-1")
    client = boto3.client("dynamodb", region_name="us-east-1")

    dynamodb.create_table(
        TableName="moto-test",
        KeySchema=[{"AttributeName": "id", "KeyType": "HASH"}],
        AttributeDefinitions=[{"AttributeName": "id", "AttributeType": "S"}],
        ProvisionedThroughput={"ReadCapacityUnits": 1, "WriteCapacityUnits": 1},
    )
    table = dynamodb.Table("moto-test")

    large_item = "x" * 410 * 1000
    assert_failure_due_to_item_size(
        func=client.put_item,
        TableName="moto-test",
        Item={"id": {"S": "foo"}, "cont": {"S": large_item}},
    )
    assert_failure_due_to_item_size(
        func=table.put_item, Item={"id": "bar", "cont": large_item}
    )
    assert_failure_due_to_item_size_to_update(
        func=client.update_item,
        TableName="moto-test",
        Key={"id": {"S": "foo2"}},
        UpdateExpression="set cont=:Item",
        ExpressionAttributeValues={":Item": {"S": large_item}},
    )
    # Assert op fails when updating a nested item
    assert_failure_due_to_item_size(
        func=table.put_item, Item={"id": "bar", "itemlist": [{"cont": large_item}]}
    )
    assert_failure_due_to_item_size(
        func=client.put_item,
        TableName="moto-test",
        Item={
            "id": {"S": "foo"},
            "itemlist": {"L": [{"M": {"item1": {"S": large_item}}}]},
        },
    )


def assert_failure_due_to_item_size(func, **kwargs):
    with assert_raises(ClientError) as ex:
        func(**kwargs)
    ex.exception.response["Error"]["Code"].should.equal("ValidationException")
    ex.exception.response["Error"]["Message"].should.equal(
        "Item size has exceeded the maximum allowed size"
    )


def assert_failure_due_to_item_size_to_update(func, **kwargs):
    with assert_raises(ClientError) as ex:
        func(**kwargs)
    ex.exception.response["Error"]["Code"].should.equal("ValidationException")
    ex.exception.response["Error"]["Message"].should.equal(
        "Item size to update has exceeded the maximum allowed size"
    )


@mock_dynamodb2
# https://docs.aws.amazon.com/amazondynamodb/latest/APIReference/API_Query.html#DDB-Query-request-KeyConditionExpression
def test_hash_key_cannot_use_begins_with_operations():
    dynamodb = boto3.resource("dynamodb", region_name="us-east-1")
    table = dynamodb.create_table(
        TableName="test-table",
        KeySchema=[{"AttributeName": "key", "KeyType": "HASH"}],
        AttributeDefinitions=[{"AttributeName": "key", "AttributeType": "S"}],
        ProvisionedThroughput={"ReadCapacityUnits": 1, "WriteCapacityUnits": 1},
    )

    items = [
        {"key": "prefix-$LATEST", "value": "$LATEST"},
        {"key": "prefix-DEV", "value": "DEV"},
        {"key": "prefix-PROD", "value": "PROD"},
    ]

    with table.batch_writer() as batch:
        for item in items:
            batch.put_item(Item=item)

    table = dynamodb.Table("test-table")
    with assert_raises(ClientError) as ex:
        table.query(KeyConditionExpression=Key("key").begins_with("prefix-"))
    ex.exception.response["Error"]["Code"].should.equal("ValidationException")
    ex.exception.response["Error"]["Message"].should.equal(
        "Query key condition not supported"
    )


@mock_dynamodb2
def test_update_supports_complex_expression_attribute_values():
    client = boto3.client("dynamodb", region_name="us-east-1")

    client.create_table(
        AttributeDefinitions=[{"AttributeName": "SHA256", "AttributeType": "S"}],
        TableName="TestTable",
        KeySchema=[{"AttributeName": "SHA256", "KeyType": "HASH"}],
        ProvisionedThroughput={"ReadCapacityUnits": 5, "WriteCapacityUnits": 5},
    )

    client.update_item(
        TableName="TestTable",
        Key={"SHA256": {"S": "sha-of-file"}},
        UpdateExpression=(
            "SET MD5 = :md5," "MyStringSet = :string_set," "MyMap = :map"
        ),
        ExpressionAttributeValues={
            ":md5": {"S": "md5-of-file"},
            ":string_set": {"SS": ["string1", "string2"]},
            ":map": {"M": {"EntryKey": {"SS": ["thing1", "thing2"]}}},
        },
    )
    result = client.get_item(
        TableName="TestTable", Key={"SHA256": {"S": "sha-of-file"}}
    )["Item"]
    result.should.equal(
        {
            "MyStringSet": {"SS": ["string1", "string2"]},
            "MyMap": {"M": {"EntryKey": {"SS": ["thing1", "thing2"]}}},
            "SHA256": {"S": "sha-of-file"},
            "MD5": {"S": "md5-of-file"},
        }
    )


@mock_dynamodb2
def test_update_supports_list_append():
    # Verify whether the list_append operation works as expected
    client = boto3.client("dynamodb", region_name="us-east-1")

    client.create_table(
        AttributeDefinitions=[{"AttributeName": "SHA256", "AttributeType": "S"}],
        TableName="TestTable",
        KeySchema=[{"AttributeName": "SHA256", "KeyType": "HASH"}],
        ProvisionedThroughput={"ReadCapacityUnits": 5, "WriteCapacityUnits": 5},
    )
    client.put_item(
        TableName="TestTable",
        Item={"SHA256": {"S": "sha-of-file"}, "crontab": {"L": [{"S": "bar1"}]}},
    )

    # Update item using list_append expression
    updated_item = client.update_item(
        TableName="TestTable",
        Key={"SHA256": {"S": "sha-of-file"}},
        UpdateExpression="SET crontab = list_append(crontab, :i)",
        ExpressionAttributeValues={":i": {"L": [{"S": "bar2"}]}},
        ReturnValues="UPDATED_NEW",
    )

    # Verify updated item is correct
    updated_item["Attributes"].should.equal(
        {"crontab": {"L": [{"S": "bar1"}, {"S": "bar2"}]}}
    )
    # Verify item is appended to the existing list
    result = client.get_item(
        TableName="TestTable", Key={"SHA256": {"S": "sha-of-file"}}
    )["Item"]
    result.should.equal(
        {
            "SHA256": {"S": "sha-of-file"},
            "crontab": {"L": [{"S": "bar1"}, {"S": "bar2"}]},
        }
    )


@mock_dynamodb2
def test_update_supports_nested_list_append():
    # Verify whether we can append a list that's inside a map
    client = boto3.client("dynamodb", region_name="us-east-1")

    client.create_table(
        AttributeDefinitions=[{"AttributeName": "id", "AttributeType": "S"}],
        TableName="TestTable",
        KeySchema=[{"AttributeName": "id", "KeyType": "HASH"}],
        ProvisionedThroughput={"ReadCapacityUnits": 5, "WriteCapacityUnits": 5},
    )
    client.put_item(
        TableName="TestTable",
        Item={
            "id": {"S": "nested_list_append"},
            "a": {"M": {"b": {"L": [{"S": "bar1"}]}}},
        },
    )

    # Update item using list_append expression
    updated_item = client.update_item(
        TableName="TestTable",
        Key={"id": {"S": "nested_list_append"}},
        UpdateExpression="SET a.#b = list_append(a.#b, :i)",
        ExpressionAttributeValues={":i": {"L": [{"S": "bar2"}]}},
        ExpressionAttributeNames={"#b": "b"},
        ReturnValues="UPDATED_NEW",
    )

    # Verify updated item is correct
    updated_item["Attributes"].should.equal(
        {"a": {"M": {"b": {"L": [{"S": "bar1"}, {"S": "bar2"}]}}}}
    )
    result = client.get_item(
        TableName="TestTable", Key={"id": {"S": "nested_list_append"}}
    )["Item"]
    result.should.equal(
        {
            "id": {"S": "nested_list_append"},
            "a": {"M": {"b": {"L": [{"S": "bar1"}, {"S": "bar2"}]}}},
        }
    )


@mock_dynamodb2
def test_update_supports_multiple_levels_nested_list_append():
    # Verify whether we can append a list that's inside a map that's inside a map  (Inception!)
    client = boto3.client("dynamodb", region_name="us-east-1")

    client.create_table(
        AttributeDefinitions=[{"AttributeName": "id", "AttributeType": "S"}],
        TableName="TestTable",
        KeySchema=[{"AttributeName": "id", "KeyType": "HASH"}],
        ProvisionedThroughput={"ReadCapacityUnits": 5, "WriteCapacityUnits": 5},
    )
    client.put_item(
        TableName="TestTable",
        Item={
            "id": {"S": "nested_list_append"},
            "a": {"M": {"b": {"M": {"c": {"L": [{"S": "bar1"}]}}}}},
        },
    )

    # Update item using list_append expression
    updated_item = client.update_item(
        TableName="TestTable",
        Key={"id": {"S": "nested_list_append"}},
        UpdateExpression="SET a.#b.c = list_append(a.#b.#c, :i)",
        ExpressionAttributeValues={":i": {"L": [{"S": "bar2"}]}},
        ExpressionAttributeNames={"#b": "b", "#c": "c"},
        ReturnValues="UPDATED_NEW",
    )

    # Verify updated item is correct
    updated_item["Attributes"].should.equal(
        {"a": {"M": {"b": {"M": {"c": {"L": [{"S": "bar1"}, {"S": "bar2"}]}}}}}}
    )
    # Verify item is appended to the existing list
    result = client.get_item(
        TableName="TestTable", Key={"id": {"S": "nested_list_append"}}
    )["Item"]
    result.should.equal(
        {
            "id": {"S": "nested_list_append"},
            "a": {"M": {"b": {"M": {"c": {"L": [{"S": "bar1"}, {"S": "bar2"}]}}}}},
        }
    )


@mock_dynamodb2
def test_update_supports_nested_list_append_onto_another_list():
    # Verify whether we can take the contents of one list, and use that to fill another list
    # Note that the contents of the other list is completely overwritten
    client = boto3.client("dynamodb", region_name="us-east-1")

    client.create_table(
        AttributeDefinitions=[{"AttributeName": "id", "AttributeType": "S"}],
        TableName="TestTable",
        KeySchema=[{"AttributeName": "id", "KeyType": "HASH"}],
        ProvisionedThroughput={"ReadCapacityUnits": 5, "WriteCapacityUnits": 5},
    )
    client.put_item(
        TableName="TestTable",
        Item={
            "id": {"S": "list_append_another"},
            "a": {"M": {"b": {"L": [{"S": "bar1"}]}, "c": {"L": [{"S": "car1"}]}}},
        },
    )

    # Update item using list_append expression
    updated_item = client.update_item(
        TableName="TestTable",
        Key={"id": {"S": "list_append_another"}},
        UpdateExpression="SET a.#c = list_append(a.#b, :i)",
        ExpressionAttributeValues={":i": {"L": [{"S": "bar2"}]}},
        ExpressionAttributeNames={"#b": "b", "#c": "c"},
        ReturnValues="UPDATED_NEW",
    )

    # Verify updated item is correct
    updated_item["Attributes"].should.equal(
        {"a": {"M": {"c": {"L": [{"S": "bar1"}, {"S": "bar2"}]}}}}
    )
    # Verify item is appended to the existing list
    result = client.get_item(
        TableName="TestTable", Key={"id": {"S": "list_append_another"}}
    )["Item"]
    result.should.equal(
        {
            "id": {"S": "list_append_another"},
            "a": {
                "M": {
                    "b": {"L": [{"S": "bar1"}]},
                    "c": {"L": [{"S": "bar1"}, {"S": "bar2"}]},
                }
            },
        }
    )


@mock_dynamodb2
def test_update_supports_list_append_maps():
    client = boto3.client("dynamodb", region_name="us-west-1")
    client.create_table(
        AttributeDefinitions=[
            {"AttributeName": "id", "AttributeType": "S"},
            {"AttributeName": "rid", "AttributeType": "S"},
        ],
        TableName="TestTable",
        KeySchema=[
            {"AttributeName": "id", "KeyType": "HASH"},
            {"AttributeName": "rid", "KeyType": "RANGE"},
        ],
        ProvisionedThroughput={"ReadCapacityUnits": 5, "WriteCapacityUnits": 5},
    )
    client.put_item(
        TableName="TestTable",
        Item={
            "id": {"S": "nested_list_append"},
            "rid": {"S": "range_key"},
            "a": {"L": [{"M": {"b": {"S": "bar1"}}}]},
        },
    )

    # Update item using list_append expression
    updated_item = client.update_item(
        TableName="TestTable",
        Key={"id": {"S": "nested_list_append"}, "rid": {"S": "range_key"}},
        UpdateExpression="SET a = list_append(a, :i)",
        ExpressionAttributeValues={":i": {"L": [{"M": {"b": {"S": "bar2"}}}]}},
        ReturnValues="UPDATED_NEW",
    )

    # Verify updated item is correct
    updated_item["Attributes"].should.equal(
        {"a": {"L": [{"M": {"b": {"S": "bar1"}}}, {"M": {"b": {"S": "bar2"}}}]}}
    )
    # Verify item is appended to the existing list
    result = client.query(
        TableName="TestTable",
        KeyConditionExpression="id = :i AND begins_with(rid, :r)",
        ExpressionAttributeValues={
            ":i": {"S": "nested_list_append"},
            ":r": {"S": "range_key"},
        },
    )["Items"]
    result.should.equal(
        [
            {
                "a": {"L": [{"M": {"b": {"S": "bar1"}}}, {"M": {"b": {"S": "bar2"}}}]},
                "rid": {"S": "range_key"},
                "id": {"S": "nested_list_append"},
            }
        ]
    )


@mock_dynamodb2
def test_update_supports_list_append_with_nested_if_not_exists_operation():
    dynamo = boto3.resource("dynamodb", region_name="us-west-1")
    table_name = "test"

    dynamo.create_table(
        TableName=table_name,
        AttributeDefinitions=[{"AttributeName": "Id", "AttributeType": "S"}],
        KeySchema=[{"AttributeName": "Id", "KeyType": "HASH"}],
        ProvisionedThroughput={"ReadCapacityUnits": 20, "WriteCapacityUnits": 20},
    )

    table = dynamo.Table(table_name)

    table.put_item(Item={"Id": "item-id", "nest1": {"nest2": {}}})
    updated_item = table.update_item(
        Key={"Id": "item-id"},
        UpdateExpression="SET nest1.nest2.event_history = list_append(if_not_exists(nest1.nest2.event_history, :empty_list), :new_value)",
        ExpressionAttributeValues={":empty_list": [], ":new_value": ["some_value"]},
        ReturnValues="UPDATED_NEW",
    )

    # Verify updated item is correct
    updated_item["Attributes"].should.equal(
        {"nest1": {"nest2": {"event_history": ["some_value"]}}}
    )

    table.get_item(Key={"Id": "item-id"})["Item"].should.equal(
        {"Id": "item-id", "nest1": {"nest2": {"event_history": ["some_value"]}}}
    )


@mock_dynamodb2
def test_update_supports_list_append_with_nested_if_not_exists_operation_and_property_already_exists():
    dynamo = boto3.resource("dynamodb", region_name="us-west-1")
    table_name = "test"

    dynamo.create_table(
        TableName=table_name,
        AttributeDefinitions=[{"AttributeName": "Id", "AttributeType": "S"}],
        KeySchema=[{"AttributeName": "Id", "KeyType": "HASH"}],
        ProvisionedThroughput={"ReadCapacityUnits": 20, "WriteCapacityUnits": 20},
    )

    table = dynamo.Table(table_name)

    table.put_item(Item={"Id": "item-id", "event_history": ["other_value"]})
    updated_item = table.update_item(
        Key={"Id": "item-id"},
        UpdateExpression="SET event_history = list_append(if_not_exists(event_history, :empty_list), :new_value)",
        ExpressionAttributeValues={":empty_list": [], ":new_value": ["some_value"]},
        ReturnValues="UPDATED_NEW",
    )

    # Verify updated item is correct
    updated_item["Attributes"].should.equal(
        {"event_history": ["other_value", "some_value"]}
    )

    table.get_item(Key={"Id": "item-id"})["Item"].should.equal(
        {"Id": "item-id", "event_history": ["other_value", "some_value"]}
    )


@mock_dynamodb2
def test_update_catches_invalid_list_append_operation():
    client = boto3.client("dynamodb", region_name="us-east-1")

    client.create_table(
        AttributeDefinitions=[{"AttributeName": "SHA256", "AttributeType": "S"}],
        TableName="TestTable",
        KeySchema=[{"AttributeName": "SHA256", "KeyType": "HASH"}],
        ProvisionedThroughput={"ReadCapacityUnits": 5, "WriteCapacityUnits": 5},
    )
    client.put_item(
        TableName="TestTable",
        Item={"SHA256": {"S": "sha-of-file"}, "crontab": {"L": [{"S": "bar1"}]}},
    )

    # Update item using invalid list_append expression
    with assert_raises(ParamValidationError) as ex:
        client.update_item(
            TableName="TestTable",
            Key={"SHA256": {"S": "sha-of-file"}},
            UpdateExpression="SET crontab = list_append(crontab, :i)",
            ExpressionAttributeValues={":i": [{"S": "bar2"}]},
        )

    # Verify correct error is returned
    str(ex.exception).should.match("Parameter validation failed:")
    str(ex.exception).should.match(
        "Invalid type for parameter ExpressionAttributeValues."
    )


def _create_user_table():
    client = boto3.client("dynamodb", region_name="us-east-1")
    client.create_table(
        TableName="users",
        KeySchema=[{"AttributeName": "username", "KeyType": "HASH"}],
        AttributeDefinitions=[{"AttributeName": "username", "AttributeType": "S"}],
        ProvisionedThroughput={"ReadCapacityUnits": 5, "WriteCapacityUnits": 5},
    )
    client.put_item(
        TableName="users", Item={"username": {"S": "user1"}, "foo": {"S": "bar"}}
    )
    client.put_item(
        TableName="users", Item={"username": {"S": "user2"}, "foo": {"S": "bar"}}
    )
    client.put_item(
        TableName="users", Item={"username": {"S": "user3"}, "foo": {"S": "bar"}}
    )
    return client


@mock_dynamodb2
def test_update_item_if_original_value_is_none():
    dynamo = boto3.resource("dynamodb", region_name="eu-central-1")
    dynamo.create_table(
        AttributeDefinitions=[{"AttributeName": "job_id", "AttributeType": "S"}],
        TableName="origin-rbu-dev",
        KeySchema=[{"AttributeName": "job_id", "KeyType": "HASH"}],
        ProvisionedThroughput={"ReadCapacityUnits": 1, "WriteCapacityUnits": 1},
    )
    table = dynamo.Table("origin-rbu-dev")
    table.put_item(Item={"job_id": "a", "job_name": None})
    table.update_item(
        Key={"job_id": "a"},
        UpdateExpression="SET job_name = :output",
        ExpressionAttributeValues={":output": "updated"},
    )
    table.scan()["Items"][0]["job_name"].should.equal("updated")


@mock_dynamodb2
def test_update_nested_item_if_original_value_is_none():
    dynamo = boto3.resource("dynamodb", region_name="eu-central-1")
    dynamo.create_table(
        AttributeDefinitions=[{"AttributeName": "job_id", "AttributeType": "S"}],
        TableName="origin-rbu-dev",
        KeySchema=[{"AttributeName": "job_id", "KeyType": "HASH"}],
        ProvisionedThroughput={"ReadCapacityUnits": 1, "WriteCapacityUnits": 1},
    )
    table = dynamo.Table("origin-rbu-dev")
    table.put_item(Item={"job_id": "a", "job_details": {"job_name": None}})
    updated_item = table.update_item(
        Key={"job_id": "a"},
        UpdateExpression="SET job_details.job_name = :output",
        ExpressionAttributeValues={":output": "updated"},
        ReturnValues="UPDATED_NEW",
    )

    # Verify updated item is correct
    updated_item["Attributes"].should.equal({"job_details": {"job_name": "updated"}})

    table.scan()["Items"][0]["job_details"]["job_name"].should.equal("updated")


@mock_dynamodb2
def test_allow_update_to_item_with_different_type():
    dynamo = boto3.resource("dynamodb", region_name="eu-central-1")
    dynamo.create_table(
        AttributeDefinitions=[{"AttributeName": "job_id", "AttributeType": "S"}],
        TableName="origin-rbu-dev",
        KeySchema=[{"AttributeName": "job_id", "KeyType": "HASH"}],
        ProvisionedThroughput={"ReadCapacityUnits": 1, "WriteCapacityUnits": 1},
    )
    table = dynamo.Table("origin-rbu-dev")
    table.put_item(Item={"job_id": "a", "job_details": {"job_name": {"nested": "yes"}}})
    table.put_item(Item={"job_id": "b", "job_details": {"job_name": {"nested": "yes"}}})
    updated_item = table.update_item(
        Key={"job_id": "a"},
        UpdateExpression="SET job_details.job_name = :output",
        ExpressionAttributeValues={":output": "updated"},
        ReturnValues="UPDATED_NEW",
    )

    # Verify updated item is correct
    updated_item["Attributes"].should.equal({"job_details": {"job_name": "updated"}})

    table.get_item(Key={"job_id": "a"})["Item"]["job_details"][
        "job_name"
    ].should.be.equal("updated")
    table.get_item(Key={"job_id": "b"})["Item"]["job_details"][
        "job_name"
    ].should.be.equal({"nested": "yes"})


@mock_dynamodb2
def test_query_catches_when_no_filters():
    dynamo = boto3.resource("dynamodb", region_name="eu-central-1")
    dynamo.create_table(
        AttributeDefinitions=[{"AttributeName": "job_id", "AttributeType": "S"}],
        TableName="origin-rbu-dev",
        KeySchema=[{"AttributeName": "job_id", "KeyType": "HASH"}],
        ProvisionedThroughput={"ReadCapacityUnits": 1, "WriteCapacityUnits": 1},
    )
    table = dynamo.Table("origin-rbu-dev")

    with assert_raises(ClientError) as ex:
        table.query(TableName="original-rbu-dev")

    ex.exception.response["Error"]["Code"].should.equal("ValidationException")
    ex.exception.response["ResponseMetadata"]["HTTPStatusCode"].should.equal(400)
    ex.exception.response["Error"]["Message"].should.equal(
        "Either KeyConditions or QueryFilter should be present"
    )


@mock_dynamodb2
def test_invalid_transact_get_items():

    dynamodb = boto3.resource("dynamodb", region_name="us-east-1")
    dynamodb.create_table(
        TableName="test1",
        KeySchema=[{"AttributeName": "id", "KeyType": "HASH"}],
        AttributeDefinitions=[{"AttributeName": "id", "AttributeType": "S"}],
        ProvisionedThroughput={"ReadCapacityUnits": 5, "WriteCapacityUnits": 5},
    )
    table = dynamodb.Table("test1")
    table.put_item(
        Item={"id": "1", "val": "1",}
    )

    table.put_item(
        Item={"id": "1", "val": "2",}
    )

    client = boto3.client("dynamodb", region_name="us-east-1")

    with assert_raises(ClientError) as ex:
        client.transact_get_items(
            TransactItems=[
                {"Get": {"Key": {"id": {"S": "1"}}, "TableName": "test1"}}
                for i in range(26)
            ]
        )

    ex.exception.response["ResponseMetadata"]["HTTPStatusCode"].should.equal(400)
    ex.exception.response["Error"]["Message"].should.match(
        r"failed to satisfy constraint: Member must have length less than or equal to 25",
        re.I,
    )

    with assert_raises(ClientError) as ex:
        client.transact_get_items(
            TransactItems=[
                {"Get": {"Key": {"id": {"S": "1"},}, "TableName": "test1"}},
                {"Get": {"Key": {"id": {"S": "1"},}, "TableName": "non_exists_table"}},
            ]
        )

    ex.exception.response["Error"]["Code"].should.equal("ResourceNotFoundException")
    ex.exception.response["ResponseMetadata"]["HTTPStatusCode"].should.equal(400)
    ex.exception.response["Error"]["Message"].should.equal(
        "Requested resource not found"
    )


@mock_dynamodb2
def test_valid_transact_get_items():
    dynamodb = boto3.resource("dynamodb", region_name="us-east-1")
    dynamodb.create_table(
        TableName="test1",
        KeySchema=[
            {"AttributeName": "id", "KeyType": "HASH"},
            {"AttributeName": "sort_key", "KeyType": "RANGE"},
        ],
        AttributeDefinitions=[
            {"AttributeName": "id", "AttributeType": "S"},
            {"AttributeName": "sort_key", "AttributeType": "S"},
        ],
        ProvisionedThroughput={"ReadCapacityUnits": 5, "WriteCapacityUnits": 5},
    )
    table1 = dynamodb.Table("test1")
    table1.put_item(
        Item={"id": "1", "sort_key": "1",}
    )

    table1.put_item(
        Item={"id": "1", "sort_key": "2",}
    )

    dynamodb.create_table(
        TableName="test2",
        KeySchema=[
            {"AttributeName": "id", "KeyType": "HASH"},
            {"AttributeName": "sort_key", "KeyType": "RANGE"},
        ],
        AttributeDefinitions=[
            {"AttributeName": "id", "AttributeType": "S"},
            {"AttributeName": "sort_key", "AttributeType": "S"},
        ],
        ProvisionedThroughput={"ReadCapacityUnits": 5, "WriteCapacityUnits": 5},
    )
    table2 = dynamodb.Table("test2")
    table2.put_item(
        Item={"id": "1", "sort_key": "1",}
    )

    client = boto3.client("dynamodb", region_name="us-east-1")
    res = client.transact_get_items(
        TransactItems=[
            {
                "Get": {
                    "Key": {"id": {"S": "1"}, "sort_key": {"S": "1"}},
                    "TableName": "test1",
                }
            },
            {
                "Get": {
                    "Key": {"id": {"S": "non_exists_key"}, "sort_key": {"S": "2"}},
                    "TableName": "test1",
                }
            },
        ]
    )
    res["Responses"][0]["Item"].should.equal({"id": {"S": "1"}, "sort_key": {"S": "1"}})
    len(res["Responses"]).should.equal(1)

    res = client.transact_get_items(
        TransactItems=[
            {
                "Get": {
                    "Key": {"id": {"S": "1"}, "sort_key": {"S": "1"}},
                    "TableName": "test1",
                }
            },
            {
                "Get": {
                    "Key": {"id": {"S": "1"}, "sort_key": {"S": "2"}},
                    "TableName": "test1",
                }
            },
            {
                "Get": {
                    "Key": {"id": {"S": "1"}, "sort_key": {"S": "1"}},
                    "TableName": "test2",
                }
            },
        ]
    )

    res["Responses"][0]["Item"].should.equal({"id": {"S": "1"}, "sort_key": {"S": "1"}})

    res["Responses"][1]["Item"].should.equal({"id": {"S": "1"}, "sort_key": {"S": "2"}})

    res["Responses"][2]["Item"].should.equal({"id": {"S": "1"}, "sort_key": {"S": "1"}})

    res = client.transact_get_items(
        TransactItems=[
            {
                "Get": {
                    "Key": {"id": {"S": "1"}, "sort_key": {"S": "1"}},
                    "TableName": "test1",
                }
            },
            {
                "Get": {
                    "Key": {"id": {"S": "1"}, "sort_key": {"S": "2"}},
                    "TableName": "test1",
                }
            },
            {
                "Get": {
                    "Key": {"id": {"S": "1"}, "sort_key": {"S": "1"}},
                    "TableName": "test2",
                }
            },
        ],
        ReturnConsumedCapacity="TOTAL",
    )

    res["ConsumedCapacity"][0].should.equal(
        {"TableName": "test1", "CapacityUnits": 4.0, "ReadCapacityUnits": 4.0}
    )

    res["ConsumedCapacity"][1].should.equal(
        {"TableName": "test2", "CapacityUnits": 2.0, "ReadCapacityUnits": 2.0}
    )

    res = client.transact_get_items(
        TransactItems=[
            {
                "Get": {
                    "Key": {"id": {"S": "1"}, "sort_key": {"S": "1"}},
                    "TableName": "test1",
                }
            },
            {
                "Get": {
                    "Key": {"id": {"S": "1"}, "sort_key": {"S": "2"}},
                    "TableName": "test1",
                }
            },
            {
                "Get": {
                    "Key": {"id": {"S": "1"}, "sort_key": {"S": "1"}},
                    "TableName": "test2",
                }
            },
        ],
        ReturnConsumedCapacity="INDEXES",
    )

    res["ConsumedCapacity"][0].should.equal(
        {
            "TableName": "test1",
            "CapacityUnits": 4.0,
            "ReadCapacityUnits": 4.0,
            "Table": {"CapacityUnits": 4.0, "ReadCapacityUnits": 4.0,},
        }
    )

    res["ConsumedCapacity"][1].should.equal(
        {
            "TableName": "test2",
            "CapacityUnits": 2.0,
            "ReadCapacityUnits": 2.0,
            "Table": {"CapacityUnits": 2.0, "ReadCapacityUnits": 2.0,},
        }
    )


@mock_dynamodb2
def test_gsi_verify_negative_number_order():
    table_schema = {
        "KeySchema": [{"AttributeName": "partitionKey", "KeyType": "HASH"}],
        "GlobalSecondaryIndexes": [
            {
                "IndexName": "GSI-K1",
                "KeySchema": [
                    {"AttributeName": "gsiK1PartitionKey", "KeyType": "HASH"},
                    {"AttributeName": "gsiK1SortKey", "KeyType": "RANGE"},
                ],
                "Projection": {"ProjectionType": "KEYS_ONLY",},
            }
        ],
        "AttributeDefinitions": [
            {"AttributeName": "partitionKey", "AttributeType": "S"},
            {"AttributeName": "gsiK1PartitionKey", "AttributeType": "S"},
            {"AttributeName": "gsiK1SortKey", "AttributeType": "N"},
        ],
    }

    item1 = {
        "partitionKey": "pk-1",
        "gsiK1PartitionKey": "gsi-k1",
        "gsiK1SortKey": Decimal("-0.6"),
    }

    item2 = {
        "partitionKey": "pk-2",
        "gsiK1PartitionKey": "gsi-k1",
        "gsiK1SortKey": Decimal("-0.7"),
    }

    item3 = {
        "partitionKey": "pk-3",
        "gsiK1PartitionKey": "gsi-k1",
        "gsiK1SortKey": Decimal("0.7"),
    }

    dynamodb = boto3.resource("dynamodb", region_name="us-east-1")
    dynamodb.create_table(
        TableName="test-table", BillingMode="PAY_PER_REQUEST", **table_schema
    )
    table = dynamodb.Table("test-table")
    table.put_item(Item=item3)
    table.put_item(Item=item1)
    table.put_item(Item=item2)

    resp = table.query(
        KeyConditionExpression=Key("gsiK1PartitionKey").eq("gsi-k1"),
        IndexName="GSI-K1",
    )
    # Items should be ordered with the lowest number first
    [float(item["gsiK1SortKey"]) for item in resp["Items"]].should.equal(
        [-0.7, -0.6, 0.7]
    )


<<<<<<< HEAD
@mock_dynamodb2
def test_list_tables_exclusive_start_table_name_empty():
    client = boto3.client("dynamodb", region_name="us-east-1")

    resp = client.list_tables(Limit=1, ExclusiveStartTableName="whatever")

    len(resp["TableNames"]).should.equal(0)
=======
def assert_raise_syntax_error(client_error, token, near):
    """
    Assert whether a client_error is as expected Syntax error. Syntax error looks like: `syntax_error_template`

    Args:
        client_error(ClientError): The ClientError exception that was raised
        token(str): The token that ws unexpected
        near(str): The part in the expression that shows where the error occurs it generally has the preceding token the
        optional separation and the problematic token.
    """
    syntax_error_template = (
        'Invalid UpdateExpression: Syntax error; token: "{token}", near: "{near}"'
    )
    expected_syntax_error = syntax_error_template.format(token=token, near=near)
    assert client_error.response["Error"]["Code"] == "ValidationException"
    assert expected_syntax_error == client_error.response["Error"]["Message"]


@mock_dynamodb2
def test_update_expression_with_numeric_literal_instead_of_value():
    """
    DynamoDB requires literals to be passed in as values. If they are put literally in the expression a token error will
    be raised
    """
    dynamodb = boto3.client("dynamodb", region_name="eu-west-1")

    dynamodb.create_table(
        TableName="moto-test",
        KeySchema=[{"AttributeName": "id", "KeyType": "HASH"}],
        AttributeDefinitions=[{"AttributeName": "id", "AttributeType": "S"}],
    )

    try:
        dynamodb.update_item(
            TableName="moto-test",
            Key={"id": {"S": "1"}},
            UpdateExpression="SET MyStr = myNum + 1",
        )
        assert False, "Validation exception not thrown"
    except dynamodb.exceptions.ClientError as e:
        assert_raise_syntax_error(e, "1", "+ 1")


@mock_dynamodb2
def test_update_expression_with_multiple_set_clauses_must_be_comma_separated():
    """
    An UpdateExpression can have multiple set clauses but if they are passed in without the separating comma.
    """
    dynamodb = boto3.client("dynamodb", region_name="eu-west-1")

    dynamodb.create_table(
        TableName="moto-test",
        KeySchema=[{"AttributeName": "id", "KeyType": "HASH"}],
        AttributeDefinitions=[{"AttributeName": "id", "AttributeType": "S"}],
    )

    try:
        dynamodb.update_item(
            TableName="moto-test",
            Key={"id": {"S": "1"}},
            UpdateExpression="SET MyStr = myNum Mystr2 myNum2",
        )
        assert False, "Validation exception not thrown"
    except dynamodb.exceptions.ClientError as e:
        assert_raise_syntax_error(e, "Mystr2", "myNum Mystr2 myNum2")
>>>>>>> cca3ea9d
<|MERGE_RESOLUTION|>--- conflicted
+++ resolved
@@ -4212,15 +4212,6 @@
     )
 
 
-<<<<<<< HEAD
-@mock_dynamodb2
-def test_list_tables_exclusive_start_table_name_empty():
-    client = boto3.client("dynamodb", region_name="us-east-1")
-
-    resp = client.list_tables(Limit=1, ExclusiveStartTableName="whatever")
-
-    len(resp["TableNames"]).should.equal(0)
-=======
 def assert_raise_syntax_error(client_error, token, near):
     """
     Assert whether a client_error is as expected Syntax error. Syntax error looks like: `syntax_error_template`
@@ -4286,4 +4277,12 @@
         assert False, "Validation exception not thrown"
     except dynamodb.exceptions.ClientError as e:
         assert_raise_syntax_error(e, "Mystr2", "myNum Mystr2 myNum2")
->>>>>>> cca3ea9d
+
+
+@mock_dynamodb2
+def test_list_tables_exclusive_start_table_name_empty():
+    client = boto3.client("dynamodb", region_name="us-east-1")
+
+    resp = client.list_tables(Limit=1, ExclusiveStartTableName="whatever")
+
+    len(resp["TableNames"]).should.equal(0)