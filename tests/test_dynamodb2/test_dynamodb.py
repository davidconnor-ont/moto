--- conflicted
+++ resolved
@@ -4220,7 +4220,6 @@
 
 
 @mock_dynamodb2
-<<<<<<< HEAD
 def test_transact_write_items_put():
     table_schema = {
         "KeySchema": [{"AttributeName": "id", "KeyType": "HASH"}],
@@ -4570,7 +4569,9 @@
     items = dynamodb.scan(TableName="test-table")["Items"]
     items.should.have.length_of(1)
     items[0].should.equal({"email_address": {"S": "test@moto.com"}, "id": {"S": "foo"}})
-=======
+
+
+@mock_dynamodb2
 def test_dynamodb_max_1mb_limit():
     ddb = boto3.resource("dynamodb", region_name="eu-west-1")
 
@@ -4681,5 +4682,4 @@
 
     resp = client.list_tables(Limit=1, ExclusiveStartTableName="whatever")
 
-    len(resp["TableNames"]).should.equal(0)
->>>>>>> 991a740b
+    len(resp["TableNames"]).should.equal(0)