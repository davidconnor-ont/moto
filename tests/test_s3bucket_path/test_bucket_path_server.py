<<<<<<< HEAD
from __future__ import unicode_literals
import sure  # noqa

from flask.testing import FlaskClient
import moto.server as server

'''
Test the different server responses
'''


class AuthenticatedClient(FlaskClient):
    def open(self, *args, **kwargs):
        kwargs['headers'] = kwargs.get('headers', {})
        kwargs['headers']['Authorization'] = "Any authorization header"
        return super(AuthenticatedClient, self).open(*args, **kwargs)


def authenticated_client():
    backend = server.create_backend_app("s3bucket_path")
    backend.test_client_class = AuthenticatedClient
    return backend.test_client()


def test_s3_server_get():
    test_client = authenticated_client()

    res = test_client.get('/')

    res.data.should.contain(b'ListAllMyBucketsResult')


def test_s3_server_bucket_create():
    test_client = authenticated_client()

    res = test_client.put('/foobar', 'http://localhost:5000')
    res.status_code.should.equal(200)

    res = test_client.get('/')
    res.data.should.contain(b'<Name>foobar</Name>')

    res = test_client.get('/foobar', 'http://localhost:5000')
    res.status_code.should.equal(200)
    res.data.should.contain(b"ListBucketResult")

    res = test_client.put('/foobar2/', 'http://localhost:5000')
    res.status_code.should.equal(200)

    res = test_client.get('/')
    res.data.should.contain(b'<Name>foobar2</Name>')

    res = test_client.get('/foobar2/', 'http://localhost:5000')
    res.status_code.should.equal(200)
    res.data.should.contain(b"ListBucketResult")

    res = test_client.get('/missing-bucket', 'http://localhost:5000')
    res.status_code.should.equal(404)

    res = test_client.put(
        '/foobar/bar', 'http://localhost:5000', data='test value')
    res.status_code.should.equal(200)

    res = test_client.get('/foobar/bar', 'http://localhost:5000')
    res.status_code.should.equal(200)
    res.data.should.equal(b"test value")


def test_s3_server_post_to_bucket():
    test_client = authenticated_client()

    res = test_client.put('/foobar2', 'http://localhost:5000/')
    res.status_code.should.equal(200)

    test_client.post('/foobar2', "https://localhost:5000/", data={
        'key': 'the-key',
        'file': 'nothing'
    })

    res = test_client.get('/foobar2/the-key', 'http://localhost:5000/')
    res.status_code.should.equal(200)
    res.data.should.equal(b"nothing")


def test_s3_server_put_ipv6():
    test_client = authenticated_client()

    res = test_client.put('/foobar2', 'http://[::]:5000/')
    res.status_code.should.equal(200)

    test_client.post('/foobar2', "https://[::]:5000/", data={
        'key': 'the-key',
        'file': 'nothing'
    })

    res = test_client.get('/foobar2/the-key', 'http://[::]:5000/')
    res.status_code.should.equal(200)
    res.data.should.equal(b"nothing")


def test_s3_server_put_ipv4():
    test_client = authenticated_client()

    res = test_client.put('/foobar2', 'http://127.0.0.1:5000/')
    res.status_code.should.equal(200)

    test_client.post('/foobar2', "https://127.0.0.1:5000/", data={
        'key': 'the-key',
        'file': 'nothing'
    })

    res = test_client.get('/foobar2/the-key', 'http://127.0.0.1:5000/')
    res.status_code.should.equal(200)
    res.data.should.equal(b"nothing")
=======
from __future__ import unicode_literals
import sure  # noqa

from flask.testing import FlaskClient
import moto.server as server

'''
Test the different server responses
'''


class AuthenticatedClient(FlaskClient):
    def open(self, *args, **kwargs):
        kwargs['headers'] = kwargs.get('headers', {})
        kwargs['headers']['Authorization'] = "Any authorization header"
        kwargs['content_length'] = 0  # Fixes content-length complaints.
        return super(AuthenticatedClient, self).open(*args, **kwargs)


def authenticated_client():
    backend = server.create_backend_app("s3bucket_path")
    backend.test_client_class = AuthenticatedClient
    return backend.test_client()


def test_s3_server_get():
    test_client = authenticated_client()

    res = test_client.get('/')

    res.data.should.contain(b'ListAllMyBucketsResult')


def test_s3_server_bucket_create():
    test_client = authenticated_client()

    res = test_client.put('/foobar', 'http://localhost:5000')
    res.status_code.should.equal(200)

    res = test_client.get('/')
    res.data.should.contain(b'<Name>foobar</Name>')

    res = test_client.get('/foobar', 'http://localhost:5000')
    res.status_code.should.equal(200)
    res.data.should.contain(b"ListBucketResult")

    res = test_client.put('/foobar2/', 'http://localhost:5000')
    res.status_code.should.equal(200)

    res = test_client.get('/')
    res.data.should.contain(b'<Name>foobar2</Name>')

    res = test_client.get('/foobar2/', 'http://localhost:5000')
    res.status_code.should.equal(200)
    res.data.should.contain(b"ListBucketResult")

    res = test_client.get('/missing-bucket', 'http://localhost:5000')
    res.status_code.should.equal(404)

    res = test_client.put(
        '/foobar/bar', 'http://localhost:5000', data='test value')
    res.status_code.should.equal(200)

    res = test_client.get('/foobar/bar', 'http://localhost:5000')
    res.status_code.should.equal(200)
    res.data.should.equal(b"test value")


def test_s3_server_post_to_bucket():
    test_client = authenticated_client()

    res = test_client.put('/foobar2', 'http://localhost:5000/')
    res.status_code.should.equal(200)

    test_client.post('/foobar2', "https://localhost:5000/", data={
        'key': 'the-key',
        'file': 'nothing'
    })

    res = test_client.get('/foobar2/the-key', 'http://localhost:5000/')
    res.status_code.should.equal(200)
    res.data.should.equal(b"nothing")


def test_s3_server_put_ipv6():
    test_client = authenticated_client()

    res = test_client.put('/foobar2', 'http://[::]:5000/')
    res.status_code.should.equal(200)

    test_client.post('/foobar2', "https://[::]:5000/", data={
        'key': 'the-key',
        'file': 'nothing'
    })

    res = test_client.get('/foobar2/the-key', 'http://[::]:5000/')
    res.status_code.should.equal(200)
    res.data.should.equal(b"nothing")


def test_s3_server_put_ipv4():
    test_client = authenticated_client()

    res = test_client.put('/foobar2', 'http://127.0.0.1:5000/')
    res.status_code.should.equal(200)

    test_client.post('/foobar2', "https://127.0.0.1:5000/", data={
        'key': 'the-key',
        'file': 'nothing'
    })

    res = test_client.get('/foobar2/the-key', 'http://127.0.0.1:5000/')
    res.status_code.should.equal(200)
    res.data.should.equal(b"nothing")
>>>>>>> 4a286c4b
<|MERGE_RESOLUTION|>--- conflicted
+++ resolved
@@ -1,118 +1,3 @@
-<<<<<<< HEAD
-from __future__ import unicode_literals
-import sure  # noqa
-
-from flask.testing import FlaskClient
-import moto.server as server
-
-'''
-Test the different server responses
-'''
-
-
-class AuthenticatedClient(FlaskClient):
-    def open(self, *args, **kwargs):
-        kwargs['headers'] = kwargs.get('headers', {})
-        kwargs['headers']['Authorization'] = "Any authorization header"
-        return super(AuthenticatedClient, self).open(*args, **kwargs)
-
-
-def authenticated_client():
-    backend = server.create_backend_app("s3bucket_path")
-    backend.test_client_class = AuthenticatedClient
-    return backend.test_client()
-
-
-def test_s3_server_get():
-    test_client = authenticated_client()
-
-    res = test_client.get('/')
-
-    res.data.should.contain(b'ListAllMyBucketsResult')
-
-
-def test_s3_server_bucket_create():
-    test_client = authenticated_client()
-
-    res = test_client.put('/foobar', 'http://localhost:5000')
-    res.status_code.should.equal(200)
-
-    res = test_client.get('/')
-    res.data.should.contain(b'<Name>foobar</Name>')
-
-    res = test_client.get('/foobar', 'http://localhost:5000')
-    res.status_code.should.equal(200)
-    res.data.should.contain(b"ListBucketResult")
-
-    res = test_client.put('/foobar2/', 'http://localhost:5000')
-    res.status_code.should.equal(200)
-
-    res = test_client.get('/')
-    res.data.should.contain(b'<Name>foobar2</Name>')
-
-    res = test_client.get('/foobar2/', 'http://localhost:5000')
-    res.status_code.should.equal(200)
-    res.data.should.contain(b"ListBucketResult")
-
-    res = test_client.get('/missing-bucket', 'http://localhost:5000')
-    res.status_code.should.equal(404)
-
-    res = test_client.put(
-        '/foobar/bar', 'http://localhost:5000', data='test value')
-    res.status_code.should.equal(200)
-
-    res = test_client.get('/foobar/bar', 'http://localhost:5000')
-    res.status_code.should.equal(200)
-    res.data.should.equal(b"test value")
-
-
-def test_s3_server_post_to_bucket():
-    test_client = authenticated_client()
-
-    res = test_client.put('/foobar2', 'http://localhost:5000/')
-    res.status_code.should.equal(200)
-
-    test_client.post('/foobar2', "https://localhost:5000/", data={
-        'key': 'the-key',
-        'file': 'nothing'
-    })
-
-    res = test_client.get('/foobar2/the-key', 'http://localhost:5000/')
-    res.status_code.should.equal(200)
-    res.data.should.equal(b"nothing")
-
-
-def test_s3_server_put_ipv6():
-    test_client = authenticated_client()
-
-    res = test_client.put('/foobar2', 'http://[::]:5000/')
-    res.status_code.should.equal(200)
-
-    test_client.post('/foobar2', "https://[::]:5000/", data={
-        'key': 'the-key',
-        'file': 'nothing'
-    })
-
-    res = test_client.get('/foobar2/the-key', 'http://[::]:5000/')
-    res.status_code.should.equal(200)
-    res.data.should.equal(b"nothing")
-
-
-def test_s3_server_put_ipv4():
-    test_client = authenticated_client()
-
-    res = test_client.put('/foobar2', 'http://127.0.0.1:5000/')
-    res.status_code.should.equal(200)
-
-    test_client.post('/foobar2', "https://127.0.0.1:5000/", data={
-        'key': 'the-key',
-        'file': 'nothing'
-    })
-
-    res = test_client.get('/foobar2/the-key', 'http://127.0.0.1:5000/')
-    res.status_code.should.equal(200)
-    res.data.should.equal(b"nothing")
-=======
 from __future__ import unicode_literals
 import sure  # noqa
 
@@ -226,5 +111,4 @@
 
     res = test_client.get('/foobar2/the-key', 'http://127.0.0.1:5000/')
     res.status_code.should.equal(200)
-    res.data.should.equal(b"nothing")
->>>>>>> 4a286c4b
+    res.data.should.equal(b"nothing")