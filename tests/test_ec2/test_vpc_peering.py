--- conflicted
+++ resolved
@@ -1,137 +1,3 @@
-<<<<<<< HEAD
-from __future__ import unicode_literals
-# Ensure 'assert_raises' context manager support for Python 2.6
-import tests.backport_assert_raises
-from nose.tools import assert_raises
-from moto.ec2.exceptions import EC2ClientError
-from botocore.exceptions import ClientError
-
-import boto3
-import boto
-from boto.exception import EC2ResponseError
-import sure  # noqa
-
-from moto import mock_ec2, mock_ec2_deprecated
-from tests.helpers import requires_boto_gte
-
-
-@requires_boto_gte("2.32.0")
-@mock_ec2_deprecated
-def test_vpc_peering_connections():
-    conn = boto.connect_vpc('the_key', 'the_secret')
-    vpc = conn.create_vpc("10.0.0.0/16")
-    peer_vpc = conn.create_vpc("11.0.0.0/16")
-
-    vpc_pcx = conn.create_vpc_peering_connection(vpc.id, peer_vpc.id)
-    vpc_pcx._status.code.should.equal('initiating-request')
-
-    return vpc_pcx
-
-
-@requires_boto_gte("2.32.0")
-@mock_ec2_deprecated
-def test_vpc_peering_connections_get_all():
-    conn = boto.connect_vpc('the_key', 'the_secret')
-    vpc_pcx = test_vpc_peering_connections()
-    vpc_pcx._status.code.should.equal('initiating-request')
-
-    all_vpc_pcxs = conn.get_all_vpc_peering_connections()
-    all_vpc_pcxs.should.have.length_of(1)
-    all_vpc_pcxs[0]._status.code.should.equal('pending-acceptance')
-
-
-@requires_boto_gte("2.32.0")
-@mock_ec2_deprecated
-def test_vpc_peering_connections_accept():
-    conn = boto.connect_vpc('the_key', 'the_secret')
-    vpc_pcx = test_vpc_peering_connections()
-
-    vpc_pcx = conn.accept_vpc_peering_connection(vpc_pcx.id)
-    vpc_pcx._status.code.should.equal('active')
-
-    with assert_raises(EC2ResponseError) as cm:
-        conn.reject_vpc_peering_connection(vpc_pcx.id)
-    cm.exception.code.should.equal('InvalidStateTransition')
-    cm.exception.status.should.equal(400)
-    cm.exception.request_id.should_not.be.none
-
-    all_vpc_pcxs = conn.get_all_vpc_peering_connections()
-    all_vpc_pcxs.should.have.length_of(1)
-    all_vpc_pcxs[0]._status.code.should.equal('active')
-
-
-@requires_boto_gte("2.32.0")
-@mock_ec2_deprecated
-def test_vpc_peering_connections_reject():
-    conn = boto.connect_vpc('the_key', 'the_secret')
-    vpc_pcx = test_vpc_peering_connections()
-
-    verdict = conn.reject_vpc_peering_connection(vpc_pcx.id)
-    verdict.should.equal(True)
-
-    with assert_raises(EC2ResponseError) as cm:
-        conn.accept_vpc_peering_connection(vpc_pcx.id)
-    cm.exception.code.should.equal('InvalidStateTransition')
-    cm.exception.status.should.equal(400)
-    cm.exception.request_id.should_not.be.none
-
-    all_vpc_pcxs = conn.get_all_vpc_peering_connections()
-    all_vpc_pcxs.should.have.length_of(1)
-    all_vpc_pcxs[0]._status.code.should.equal('rejected')
-
-
-@requires_boto_gte("2.32.1")
-@mock_ec2_deprecated
-def test_vpc_peering_connections_delete():
-    conn = boto.connect_vpc('the_key', 'the_secret')
-    vpc_pcx = test_vpc_peering_connections()
-
-    verdict = vpc_pcx.delete()
-    verdict.should.equal(True)
-
-    all_vpc_pcxs = conn.get_all_vpc_peering_connections()
-    all_vpc_pcxs.should.have.length_of(0)
-
-    with assert_raises(EC2ResponseError) as cm:
-        conn.delete_vpc_peering_connection("pcx-1234abcd")
-    cm.exception.code.should.equal('InvalidVpcPeeringConnectionId.NotFound')
-    cm.exception.status.should.equal(400)
-    cm.exception.request_id.should_not.be.none
-
-
-@mock_ec2
-def test_vpc_peering_connections_cross_region():
-    # create vpc in us-west-1 and ap-northeast-1
-    ec2_usw1 = boto3.resource('ec2', region_name='us-west-1')
-    vpc_usw1 = ec2_usw1.create_vpc(CidrBlock='10.90.0.0/16')
-    ec2_apn1 = boto3.resource('ec2', region_name='ap-northeast-1')
-    vpc_apn1 = ec2_apn1.create_vpc(CidrBlock='10.20.0.0/16')
-    # create peering
-    vpc_pcx = ec2_usw1.create_vpc_peering_connection(
-        VpcId=vpc_usw1.id,
-        PeerVpcId=vpc_apn1.id,
-        PeerRegion='ap-northeast-1',
-    )
-    vpc_pcx.status['Code'].should.equal('initiating-request')
-    vpc_pcx.requester_vpc.id.should.equal(vpc_usw1.id)
-    vpc_pcx.accepter_vpc.id.should.equal(vpc_apn1.id)
-
-
-@mock_ec2
-def test_vpc_peering_connections_cross_region_fail():
-    # create vpc in us-west-1 and ap-northeast-1
-    ec2_usw1 = boto3.resource('ec2', region_name='us-west-1')
-    vpc_usw1 = ec2_usw1.create_vpc(CidrBlock='10.90.0.0/16')
-    ec2_apn1 = boto3.resource('ec2', region_name='ap-northeast-1')
-    vpc_apn1 = ec2_apn1.create_vpc(CidrBlock='10.20.0.0/16')
-    # create peering wrong region with no vpc
-    with assert_raises(ClientError) as cm:
-        ec2_usw1.create_vpc_peering_connection(
-            VpcId=vpc_usw1.id,
-            PeerVpcId=vpc_apn1.id,
-            PeerRegion='ap-northeast-2')
-    cm.exception.response['Error']['Code'].should.equal('InvalidVpcID.NotFound')
-=======
 from __future__ import unicode_literals
 # Ensure 'assert_raises' context manager support for Python 2.6
 import tests.backport_assert_raises
@@ -264,5 +130,4 @@
             VpcId=vpc_usw1.id,
             PeerVpcId=vpc_apn1.id,
             PeerRegion='ap-northeast-2')
-    cm.exception.response['Error']['Code'].should.equal('InvalidVpcID.NotFound')
->>>>>>> 4a286c4b
+    cm.exception.response['Error']['Code'].should.equal('InvalidVpcID.NotFound')