<<<<<<< HEAD
import boto
from boto.swf.exceptions import SWFResponseError
import sure  # noqa

from moto import mock_swf_deprecated


# RegisterDomain endpoint
@mock_swf_deprecated
def test_register_domain():
    conn = boto.connect_swf("the_key", "the_secret")
    conn.register_domain("test-domain", "60", description="A test domain")

    all_domains = conn.list_domains("REGISTERED")
    domain = all_domains["domainInfos"][0]

    domain["name"].should.equal("test-domain")
    domain["status"].should.equal("REGISTERED")
    domain["description"].should.equal("A test domain")


@mock_swf_deprecated
def test_register_already_existing_domain():
    conn = boto.connect_swf("the_key", "the_secret")
    conn.register_domain("test-domain", "60", description="A test domain")

    conn.register_domain.when.called_with(
        "test-domain", "60", description="A test domain"
    ).should.throw(SWFResponseError)


@mock_swf_deprecated
def test_register_with_wrong_parameter_type():
    conn = boto.connect_swf("the_key", "the_secret")

    conn.register_domain.when.called_with(
        "test-domain", 60, description="A test domain"
    ).should.throw(SWFResponseError)


# ListDomains endpoint
@mock_swf_deprecated
def test_list_domains_order():
    conn = boto.connect_swf("the_key", "the_secret")
    conn.register_domain("b-test-domain", "60")
    conn.register_domain("a-test-domain", "60")
    conn.register_domain("c-test-domain", "60")

    all_domains = conn.list_domains("REGISTERED")
    names = [domain["name"] for domain in all_domains["domainInfos"]]
    names.should.equal(["a-test-domain", "b-test-domain", "c-test-domain"])


@mock_swf_deprecated
def test_list_domains_reverse_order():
    conn = boto.connect_swf("the_key", "the_secret")
    conn.register_domain("b-test-domain", "60")
    conn.register_domain("a-test-domain", "60")
    conn.register_domain("c-test-domain", "60")

    all_domains = conn.list_domains("REGISTERED", reverse_order=True)
    names = [domain["name"] for domain in all_domains["domainInfos"]]
    names.should.equal(["c-test-domain", "b-test-domain", "a-test-domain"])


# DeprecateDomain endpoint
@mock_swf_deprecated
def test_deprecate_domain():
    conn = boto.connect_swf("the_key", "the_secret")
    conn.register_domain("test-domain", "60", description="A test domain")
    conn.deprecate_domain("test-domain")

    all_domains = conn.list_domains("DEPRECATED")
    domain = all_domains["domainInfos"][0]

    domain["name"].should.equal("test-domain")


@mock_swf_deprecated
def test_deprecate_already_deprecated_domain():
    conn = boto.connect_swf("the_key", "the_secret")
    conn.register_domain("test-domain", "60", description="A test domain")
    conn.deprecate_domain("test-domain")

    conn.deprecate_domain.when.called_with(
        "test-domain"
    ).should.throw(SWFResponseError)


@mock_swf_deprecated
def test_deprecate_non_existent_domain():
    conn = boto.connect_swf("the_key", "the_secret")

    conn.deprecate_domain.when.called_with(
        "non-existent"
    ).should.throw(SWFResponseError)


# DescribeDomain endpoint
@mock_swf_deprecated
def test_describe_domain():
    conn = boto.connect_swf("the_key", "the_secret")
    conn.register_domain("test-domain", "60", description="A test domain")

    domain = conn.describe_domain("test-domain")
    domain["configuration"][
        "workflowExecutionRetentionPeriodInDays"].should.equal("60")
    domain["domainInfo"]["description"].should.equal("A test domain")
    domain["domainInfo"]["name"].should.equal("test-domain")
    domain["domainInfo"]["status"].should.equal("REGISTERED")


@mock_swf_deprecated
def test_describe_non_existent_domain():
    conn = boto.connect_swf("the_key", "the_secret")

    conn.describe_domain.when.called_with(
        "non-existent"
    ).should.throw(SWFResponseError)
=======
import boto
from boto.swf.exceptions import SWFResponseError
import sure  # noqa

from moto import mock_swf_deprecated


# RegisterDomain endpoint
@mock_swf_deprecated
def test_register_domain():
    conn = boto.connect_swf("the_key", "the_secret")
    conn.register_domain("test-domain", "60", description="A test domain")

    all_domains = conn.list_domains("REGISTERED")
    domain = all_domains["domainInfos"][0]

    domain["name"].should.equal("test-domain")
    domain["status"].should.equal("REGISTERED")
    domain["description"].should.equal("A test domain")


@mock_swf_deprecated
def test_register_already_existing_domain():
    conn = boto.connect_swf("the_key", "the_secret")
    conn.register_domain("test-domain", "60", description="A test domain")

    conn.register_domain.when.called_with(
        "test-domain", "60", description="A test domain"
    ).should.throw(SWFResponseError)


@mock_swf_deprecated
def test_register_with_wrong_parameter_type():
    conn = boto.connect_swf("the_key", "the_secret")

    conn.register_domain.when.called_with(
        "test-domain", 60, description="A test domain"
    ).should.throw(SWFResponseError)


# ListDomains endpoint
@mock_swf_deprecated
def test_list_domains_order():
    conn = boto.connect_swf("the_key", "the_secret")
    conn.register_domain("b-test-domain", "60")
    conn.register_domain("a-test-domain", "60")
    conn.register_domain("c-test-domain", "60")

    all_domains = conn.list_domains("REGISTERED")
    names = [domain["name"] for domain in all_domains["domainInfos"]]
    names.should.equal(["a-test-domain", "b-test-domain", "c-test-domain"])


@mock_swf_deprecated
def test_list_domains_reverse_order():
    conn = boto.connect_swf("the_key", "the_secret")
    conn.register_domain("b-test-domain", "60")
    conn.register_domain("a-test-domain", "60")
    conn.register_domain("c-test-domain", "60")

    all_domains = conn.list_domains("REGISTERED", reverse_order=True)
    names = [domain["name"] for domain in all_domains["domainInfos"]]
    names.should.equal(["c-test-domain", "b-test-domain", "a-test-domain"])


# DeprecateDomain endpoint
@mock_swf_deprecated
def test_deprecate_domain():
    conn = boto.connect_swf("the_key", "the_secret")
    conn.register_domain("test-domain", "60", description="A test domain")
    conn.deprecate_domain("test-domain")

    all_domains = conn.list_domains("DEPRECATED")
    domain = all_domains["domainInfos"][0]

    domain["name"].should.equal("test-domain")


@mock_swf_deprecated
def test_deprecate_already_deprecated_domain():
    conn = boto.connect_swf("the_key", "the_secret")
    conn.register_domain("test-domain", "60", description="A test domain")
    conn.deprecate_domain("test-domain")

    conn.deprecate_domain.when.called_with("test-domain").should.throw(SWFResponseError)


@mock_swf_deprecated
def test_deprecate_non_existent_domain():
    conn = boto.connect_swf("the_key", "the_secret")

    conn.deprecate_domain.when.called_with("non-existent").should.throw(
        SWFResponseError
    )


# DescribeDomain endpoint
@mock_swf_deprecated
def test_describe_domain():
    conn = boto.connect_swf("the_key", "the_secret")
    conn.register_domain("test-domain", "60", description="A test domain")

    domain = conn.describe_domain("test-domain")
    domain["configuration"]["workflowExecutionRetentionPeriodInDays"].should.equal("60")
    domain["domainInfo"]["description"].should.equal("A test domain")
    domain["domainInfo"]["name"].should.equal("test-domain")
    domain["domainInfo"]["status"].should.equal("REGISTERED")


@mock_swf_deprecated
def test_describe_non_existent_domain():
    conn = boto.connect_swf("the_key", "the_secret")

    conn.describe_domain.when.called_with("non-existent").should.throw(SWFResponseError)
>>>>>>> b8a1f852
<|MERGE_RESOLUTION|>--- conflicted
+++ resolved
@@ -1,236 +1,114 @@
-<<<<<<< HEAD
-import boto
-from boto.swf.exceptions import SWFResponseError
-import sure  # noqa
-
-from moto import mock_swf_deprecated
-
-
-# RegisterDomain endpoint
-@mock_swf_deprecated
-def test_register_domain():
-    conn = boto.connect_swf("the_key", "the_secret")
-    conn.register_domain("test-domain", "60", description="A test domain")
-
-    all_domains = conn.list_domains("REGISTERED")
-    domain = all_domains["domainInfos"][0]
-
-    domain["name"].should.equal("test-domain")
-    domain["status"].should.equal("REGISTERED")
-    domain["description"].should.equal("A test domain")
-
-
-@mock_swf_deprecated
-def test_register_already_existing_domain():
-    conn = boto.connect_swf("the_key", "the_secret")
-    conn.register_domain("test-domain", "60", description="A test domain")
-
-    conn.register_domain.when.called_with(
-        "test-domain", "60", description="A test domain"
-    ).should.throw(SWFResponseError)
-
-
-@mock_swf_deprecated
-def test_register_with_wrong_parameter_type():
-    conn = boto.connect_swf("the_key", "the_secret")
-
-    conn.register_domain.when.called_with(
-        "test-domain", 60, description="A test domain"
-    ).should.throw(SWFResponseError)
-
-
-# ListDomains endpoint
-@mock_swf_deprecated
-def test_list_domains_order():
-    conn = boto.connect_swf("the_key", "the_secret")
-    conn.register_domain("b-test-domain", "60")
-    conn.register_domain("a-test-domain", "60")
-    conn.register_domain("c-test-domain", "60")
-
-    all_domains = conn.list_domains("REGISTERED")
-    names = [domain["name"] for domain in all_domains["domainInfos"]]
-    names.should.equal(["a-test-domain", "b-test-domain", "c-test-domain"])
-
-
-@mock_swf_deprecated
-def test_list_domains_reverse_order():
-    conn = boto.connect_swf("the_key", "the_secret")
-    conn.register_domain("b-test-domain", "60")
-    conn.register_domain("a-test-domain", "60")
-    conn.register_domain("c-test-domain", "60")
-
-    all_domains = conn.list_domains("REGISTERED", reverse_order=True)
-    names = [domain["name"] for domain in all_domains["domainInfos"]]
-    names.should.equal(["c-test-domain", "b-test-domain", "a-test-domain"])
-
-
-# DeprecateDomain endpoint
-@mock_swf_deprecated
-def test_deprecate_domain():
-    conn = boto.connect_swf("the_key", "the_secret")
-    conn.register_domain("test-domain", "60", description="A test domain")
-    conn.deprecate_domain("test-domain")
-
-    all_domains = conn.list_domains("DEPRECATED")
-    domain = all_domains["domainInfos"][0]
-
-    domain["name"].should.equal("test-domain")
-
-
-@mock_swf_deprecated
-def test_deprecate_already_deprecated_domain():
-    conn = boto.connect_swf("the_key", "the_secret")
-    conn.register_domain("test-domain", "60", description="A test domain")
-    conn.deprecate_domain("test-domain")
-
-    conn.deprecate_domain.when.called_with(
-        "test-domain"
-    ).should.throw(SWFResponseError)
-
-
-@mock_swf_deprecated
-def test_deprecate_non_existent_domain():
-    conn = boto.connect_swf("the_key", "the_secret")
-
-    conn.deprecate_domain.when.called_with(
-        "non-existent"
-    ).should.throw(SWFResponseError)
-
-
-# DescribeDomain endpoint
-@mock_swf_deprecated
-def test_describe_domain():
-    conn = boto.connect_swf("the_key", "the_secret")
-    conn.register_domain("test-domain", "60", description="A test domain")
-
-    domain = conn.describe_domain("test-domain")
-    domain["configuration"][
-        "workflowExecutionRetentionPeriodInDays"].should.equal("60")
-    domain["domainInfo"]["description"].should.equal("A test domain")
-    domain["domainInfo"]["name"].should.equal("test-domain")
-    domain["domainInfo"]["status"].should.equal("REGISTERED")
-
-
-@mock_swf_deprecated
-def test_describe_non_existent_domain():
-    conn = boto.connect_swf("the_key", "the_secret")
-
-    conn.describe_domain.when.called_with(
-        "non-existent"
-    ).should.throw(SWFResponseError)
-=======
-import boto
-from boto.swf.exceptions import SWFResponseError
-import sure  # noqa
-
-from moto import mock_swf_deprecated
-
-
-# RegisterDomain endpoint
-@mock_swf_deprecated
-def test_register_domain():
-    conn = boto.connect_swf("the_key", "the_secret")
-    conn.register_domain("test-domain", "60", description="A test domain")
-
-    all_domains = conn.list_domains("REGISTERED")
-    domain = all_domains["domainInfos"][0]
-
-    domain["name"].should.equal("test-domain")
-    domain["status"].should.equal("REGISTERED")
-    domain["description"].should.equal("A test domain")
-
-
-@mock_swf_deprecated
-def test_register_already_existing_domain():
-    conn = boto.connect_swf("the_key", "the_secret")
-    conn.register_domain("test-domain", "60", description="A test domain")
-
-    conn.register_domain.when.called_with(
-        "test-domain", "60", description="A test domain"
-    ).should.throw(SWFResponseError)
-
-
-@mock_swf_deprecated
-def test_register_with_wrong_parameter_type():
-    conn = boto.connect_swf("the_key", "the_secret")
-
-    conn.register_domain.when.called_with(
-        "test-domain", 60, description="A test domain"
-    ).should.throw(SWFResponseError)
-
-
-# ListDomains endpoint
-@mock_swf_deprecated
-def test_list_domains_order():
-    conn = boto.connect_swf("the_key", "the_secret")
-    conn.register_domain("b-test-domain", "60")
-    conn.register_domain("a-test-domain", "60")
-    conn.register_domain("c-test-domain", "60")
-
-    all_domains = conn.list_domains("REGISTERED")
-    names = [domain["name"] for domain in all_domains["domainInfos"]]
-    names.should.equal(["a-test-domain", "b-test-domain", "c-test-domain"])
-
-
-@mock_swf_deprecated
-def test_list_domains_reverse_order():
-    conn = boto.connect_swf("the_key", "the_secret")
-    conn.register_domain("b-test-domain", "60")
-    conn.register_domain("a-test-domain", "60")
-    conn.register_domain("c-test-domain", "60")
-
-    all_domains = conn.list_domains("REGISTERED", reverse_order=True)
-    names = [domain["name"] for domain in all_domains["domainInfos"]]
-    names.should.equal(["c-test-domain", "b-test-domain", "a-test-domain"])
-
-
-# DeprecateDomain endpoint
-@mock_swf_deprecated
-def test_deprecate_domain():
-    conn = boto.connect_swf("the_key", "the_secret")
-    conn.register_domain("test-domain", "60", description="A test domain")
-    conn.deprecate_domain("test-domain")
-
-    all_domains = conn.list_domains("DEPRECATED")
-    domain = all_domains["domainInfos"][0]
-
-    domain["name"].should.equal("test-domain")
-
-
-@mock_swf_deprecated
-def test_deprecate_already_deprecated_domain():
-    conn = boto.connect_swf("the_key", "the_secret")
-    conn.register_domain("test-domain", "60", description="A test domain")
-    conn.deprecate_domain("test-domain")
-
-    conn.deprecate_domain.when.called_with("test-domain").should.throw(SWFResponseError)
-
-
-@mock_swf_deprecated
-def test_deprecate_non_existent_domain():
-    conn = boto.connect_swf("the_key", "the_secret")
-
-    conn.deprecate_domain.when.called_with("non-existent").should.throw(
-        SWFResponseError
-    )
-
-
-# DescribeDomain endpoint
-@mock_swf_deprecated
-def test_describe_domain():
-    conn = boto.connect_swf("the_key", "the_secret")
-    conn.register_domain("test-domain", "60", description="A test domain")
-
-    domain = conn.describe_domain("test-domain")
-    domain["configuration"]["workflowExecutionRetentionPeriodInDays"].should.equal("60")
-    domain["domainInfo"]["description"].should.equal("A test domain")
-    domain["domainInfo"]["name"].should.equal("test-domain")
-    domain["domainInfo"]["status"].should.equal("REGISTERED")
-
-
-@mock_swf_deprecated
-def test_describe_non_existent_domain():
-    conn = boto.connect_swf("the_key", "the_secret")
-
-    conn.describe_domain.when.called_with("non-existent").should.throw(SWFResponseError)
->>>>>>> b8a1f852
+import boto
+from boto.swf.exceptions import SWFResponseError
+import sure  # noqa
+
+from moto import mock_swf_deprecated
+
+
+# RegisterDomain endpoint
+@mock_swf_deprecated
+def test_register_domain():
+    conn = boto.connect_swf("the_key", "the_secret")
+    conn.register_domain("test-domain", "60", description="A test domain")
+
+    all_domains = conn.list_domains("REGISTERED")
+    domain = all_domains["domainInfos"][0]
+
+    domain["name"].should.equal("test-domain")
+    domain["status"].should.equal("REGISTERED")
+    domain["description"].should.equal("A test domain")
+
+
+@mock_swf_deprecated
+def test_register_already_existing_domain():
+    conn = boto.connect_swf("the_key", "the_secret")
+    conn.register_domain("test-domain", "60", description="A test domain")
+
+    conn.register_domain.when.called_with(
+        "test-domain", "60", description="A test domain"
+    ).should.throw(SWFResponseError)
+
+
+@mock_swf_deprecated
+def test_register_with_wrong_parameter_type():
+    conn = boto.connect_swf("the_key", "the_secret")
+
+    conn.register_domain.when.called_with(
+        "test-domain", 60, description="A test domain"
+    ).should.throw(SWFResponseError)
+
+
+# ListDomains endpoint
+@mock_swf_deprecated
+def test_list_domains_order():
+    conn = boto.connect_swf("the_key", "the_secret")
+    conn.register_domain("b-test-domain", "60")
+    conn.register_domain("a-test-domain", "60")
+    conn.register_domain("c-test-domain", "60")
+
+    all_domains = conn.list_domains("REGISTERED")
+    names = [domain["name"] for domain in all_domains["domainInfos"]]
+    names.should.equal(["a-test-domain", "b-test-domain", "c-test-domain"])
+
+
+@mock_swf_deprecated
+def test_list_domains_reverse_order():
+    conn = boto.connect_swf("the_key", "the_secret")
+    conn.register_domain("b-test-domain", "60")
+    conn.register_domain("a-test-domain", "60")
+    conn.register_domain("c-test-domain", "60")
+
+    all_domains = conn.list_domains("REGISTERED", reverse_order=True)
+    names = [domain["name"] for domain in all_domains["domainInfos"]]
+    names.should.equal(["c-test-domain", "b-test-domain", "a-test-domain"])
+
+
+# DeprecateDomain endpoint
+@mock_swf_deprecated
+def test_deprecate_domain():
+    conn = boto.connect_swf("the_key", "the_secret")
+    conn.register_domain("test-domain", "60", description="A test domain")
+    conn.deprecate_domain("test-domain")
+
+    all_domains = conn.list_domains("DEPRECATED")
+    domain = all_domains["domainInfos"][0]
+
+    domain["name"].should.equal("test-domain")
+
+
+@mock_swf_deprecated
+def test_deprecate_already_deprecated_domain():
+    conn = boto.connect_swf("the_key", "the_secret")
+    conn.register_domain("test-domain", "60", description="A test domain")
+    conn.deprecate_domain("test-domain")
+
+    conn.deprecate_domain.when.called_with("test-domain").should.throw(SWFResponseError)
+
+
+@mock_swf_deprecated
+def test_deprecate_non_existent_domain():
+    conn = boto.connect_swf("the_key", "the_secret")
+
+    conn.deprecate_domain.when.called_with("non-existent").should.throw(
+        SWFResponseError
+    )
+
+
+# DescribeDomain endpoint
+@mock_swf_deprecated
+def test_describe_domain():
+    conn = boto.connect_swf("the_key", "the_secret")
+    conn.register_domain("test-domain", "60", description="A test domain")
+
+    domain = conn.describe_domain("test-domain")
+    domain["configuration"]["workflowExecutionRetentionPeriodInDays"].should.equal("60")
+    domain["domainInfo"]["description"].should.equal("A test domain")
+    domain["domainInfo"]["name"].should.equal("test-domain")
+    domain["domainInfo"]["status"].should.equal("REGISTERED")
+
+
+@mock_swf_deprecated
+def test_describe_non_existent_domain():
+    conn = boto.connect_swf("the_key", "the_secret")
+
+    conn.describe_domain.when.called_with("non-existent").should.throw(SWFResponseError)