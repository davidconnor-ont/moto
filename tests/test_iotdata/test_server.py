--- conflicted
+++ resolved
@@ -1,25 +1,3 @@
-<<<<<<< HEAD
-from __future__ import unicode_literals
-
-import sure  # noqa
-
-import moto.server as server
-from moto import mock_iotdata
-
-'''
-Test the different server responses
-'''
-
-@mock_iotdata
-def test_iotdata_list():
-    backend = server.create_backend_app("iot-data")
-    test_client = backend.test_client()
-
-    # just making sure that server is up
-    thing_name = 'nothing'
-    res = test_client.get('/things/{}/shadow'.format(thing_name))
-    res.status_code.should.equal(404)
-=======
 from __future__ import unicode_literals
 
 import sure  # noqa
@@ -40,5 +18,4 @@
     # just making sure that server is up
     thing_name = "nothing"
     res = test_client.get("/things/{}/shadow".format(thing_name))
-    res.status_code.should.equal(404)
->>>>>>> b8a1f852
+    res.status_code.should.equal(404)