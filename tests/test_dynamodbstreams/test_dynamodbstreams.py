--- conflicted
+++ resolved
@@ -213,11 +213,7 @@
 
         resp = conn.update_table(
             TableName="test-streams",
-<<<<<<< HEAD
-            StreamSpecification={"StreamEnabled": True, "StreamViewType": "KEYS_ONLY"},
-=======
             StreamSpecification={"StreamViewType": "KEYS_ONLY", "StreamEnabled": True},
->>>>>>> 502957f1
         )
         assert "StreamSpecification" in resp["TableDescription"]
         assert resp["TableDescription"]["StreamSpecification"] == {
@@ -231,13 +227,8 @@
             resp = conn.update_table(
                 TableName="test-streams",
                 StreamSpecification={
-<<<<<<< HEAD
-                    "StreamEnabled": True,
-                    "StreamViewType": "OLD_IMAGES",
-=======
                     "StreamViewType": "OLD_IMAGES",
                     "StreamEnabled": True,
->>>>>>> 502957f1
                 },
             )
 
@@ -255,11 +246,7 @@
                 {"AttributeName": "color", "AttributeType": "S"},
             ],
             ProvisionedThroughput={"ReadCapacityUnits": 1, "WriteCapacityUnits": 1},
-<<<<<<< HEAD
-            StreamSpecification={"StreamEnabled": True, "StreamViewType": "NEW_IMAGES"},
-=======
             StreamSpecification={"StreamViewType": "NEW_IMAGES", "StreamEnabled": True},
->>>>>>> 502957f1
         )
         stream_arn = resp["TableDescription"]["LatestStreamArn"]
 
