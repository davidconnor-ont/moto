<<<<<<< HEAD
from __future__ import unicode_literals

import base64
import json

import boto3
import re
from freezegun import freeze_time
import sure  # noqa

import responses
from botocore.exceptions import ClientError
from nose.tools import assert_raises
from moto import mock_sns, mock_sqs


MESSAGE_FROM_SQS_TEMPLATE = '{\n  "Message": "%s",\n  "MessageId": "%s",\n  "Signature": "EXAMPLElDMXvB8r9R83tGoNn0ecwd5UjllzsvSvbItzfaMpN2nk5HVSw7XnOn/49IkxDKz8YrlH2qJXj2iZB0Zo2O71c4qQk1fMUDi3LGpij7RCW7AW9vYYsSqIKRnFS94ilu7NFhUzLiieYr4BKHpdTmdD6c0esKEYBpabxDSc=",\n  "SignatureVersion": "1",\n  "SigningCertURL": "https://sns.us-east-1.amazonaws.com/SimpleNotificationService-f3ecfb7224c7233fe7bb5f59f96de52f.pem",\n  "Subject": "my subject",\n  "Timestamp": "2015-01-01T12:00:00.000Z",\n  "TopicArn": "arn:aws:sns:%s:123456789012:some-topic",\n  "Type": "Notification",\n  "UnsubscribeURL": "https://sns.us-east-1.amazonaws.com/?Action=Unsubscribe&SubscriptionArn=arn:aws:sns:us-east-1:123456789012:some-topic:2bcfbf39-05c3-41de-beaa-fcfcc21c8f55"\n}'


@mock_sqs
@mock_sns
def test_publish_to_sqs():
    conn = boto3.client('sns', region_name='us-east-1')
    conn.create_topic(Name="some-topic")
    response = conn.list_topics()
    topic_arn = response["Topics"][0]['TopicArn']

    sqs_conn = boto3.resource('sqs', region_name='us-east-1')
    sqs_conn.create_queue(QueueName="test-queue")

    conn.subscribe(TopicArn=topic_arn,
                   Protocol="sqs",
                   Endpoint="arn:aws:sqs:us-east-1:123456789012:test-queue")
    message = 'my message'
    with freeze_time("2015-01-01 12:00:00"):
        published_message = conn.publish(TopicArn=topic_arn, Message=message)
    published_message_id = published_message['MessageId']

    queue = sqs_conn.get_queue_by_name(QueueName="test-queue")
    messages = queue.receive_messages(MaxNumberOfMessages=1)
    expected = MESSAGE_FROM_SQS_TEMPLATE  % (message, published_message_id, 'us-east-1')
    acquired_message = re.sub("\d{4}-\d{2}-\d{2}T\d{2}:\d{2}:\d{2}\.\d{3}Z", u'2015-01-01T12:00:00.000Z', messages[0].body)
    acquired_message.should.equal(expected)


@mock_sqs
@mock_sns
def test_publish_to_sqs_raw():
    sns = boto3.resource('sns', region_name='us-east-1')
    topic = sns.create_topic(Name='some-topic')

    sqs = boto3.resource('sqs', region_name='us-east-1')
    queue = sqs.create_queue(QueueName='test-queue')

    subscription = topic.subscribe(
        Protocol='sqs', Endpoint=queue.attributes['QueueArn'])

    subscription.set_attributes(
        AttributeName='RawMessageDelivery', AttributeValue='true')

    message = 'my message'
    with freeze_time("2015-01-01 12:00:00"):
        topic.publish(Message=message)

    messages = queue.receive_messages(MaxNumberOfMessages=1)
    messages[0].body.should.equal(message)


@mock_sqs
@mock_sns
def test_publish_to_sqs_bad():
    conn = boto3.client('sns', region_name='us-east-1')
    conn.create_topic(Name="some-topic")
    response = conn.list_topics()
    topic_arn = response["Topics"][0]['TopicArn']

    sqs_conn = boto3.resource('sqs', region_name='us-east-1')
    sqs_conn.create_queue(QueueName="test-queue")

    conn.subscribe(TopicArn=topic_arn,
                   Protocol="sqs",
                   Endpoint="arn:aws:sqs:us-east-1:123456789012:test-queue")
    message = 'my message'
    try:
        # Test missing Value
        conn.publish(
            TopicArn=topic_arn, Message=message,
            MessageAttributes={'store': {'DataType': 'String'}})
    except ClientError as err:
        err.response['Error']['Code'].should.equal('InvalidParameterValue')
    try:
        # Test empty DataType (if the DataType field is missing entirely
        # botocore throws an exception during validation)
        conn.publish(
            TopicArn=topic_arn, Message=message,
            MessageAttributes={'store': {
                'DataType': '',
                'StringValue': 'example_corp'
            }})
    except ClientError as err:
        err.response['Error']['Code'].should.equal('InvalidParameterValue')
    try:
        # Test empty Value
        conn.publish(
            TopicArn=topic_arn, Message=message,
            MessageAttributes={'store': {
                'DataType': 'String',
                'StringValue': ''
            }})
    except ClientError as err:
        err.response['Error']['Code'].should.equal('InvalidParameterValue')


@mock_sqs
@mock_sns
def test_publish_to_sqs_msg_attr_byte_value():
    conn = boto3.client('sns', region_name='us-east-1')
    conn.create_topic(Name="some-topic")
    response = conn.list_topics()
    topic_arn = response["Topics"][0]['TopicArn']

    sqs_conn = boto3.resource('sqs', region_name='us-east-1')
    queue = sqs_conn.create_queue(QueueName="test-queue")

    conn.subscribe(TopicArn=topic_arn,
                   Protocol="sqs",
                   Endpoint="arn:aws:sqs:us-east-1:123456789012:test-queue")
    message = 'my message'
    conn.publish(
        TopicArn=topic_arn, Message=message,
        MessageAttributes={'store': {
            'DataType': 'Binary',
            'BinaryValue': b'\x02\x03\x04'
        }})
    messages = queue.receive_messages(MaxNumberOfMessages=5)
    message_attributes = [
        json.loads(m.body)['MessageAttributes'] for m in messages]
    message_attributes.should.equal([{
        'store': {
            'Type': 'Binary',
            'Value': base64.b64encode(b'\x02\x03\x04').decode()
        }
    }])


@mock_sns
def test_publish_sms():
    client = boto3.client('sns', region_name='us-east-1')
    client.create_topic(Name="some-topic")
    resp = client.create_topic(Name="some-topic")
    arn = resp['TopicArn']

    client.subscribe(
        TopicArn=arn,
        Protocol='sms',
        Endpoint='+15551234567'
    )

    result = client.publish(PhoneNumber="+15551234567", Message="my message")
    result.should.contain('MessageId')


@mock_sns
def test_publish_bad_sms():
    client = boto3.client('sns', region_name='us-east-1')
    client.create_topic(Name="some-topic")
    resp = client.create_topic(Name="some-topic")
    arn = resp['TopicArn']

    client.subscribe(
        TopicArn=arn,
        Protocol='sms',
        Endpoint='+15551234567'
    )

    try:
        # Test invalid number
        client.publish(PhoneNumber="NAA+15551234567", Message="my message")
    except ClientError as err:
        err.response['Error']['Code'].should.equal('InvalidParameter')

    try:
        # Test not found number
        client.publish(PhoneNumber="+44001234567", Message="my message")
    except ClientError as err:
        err.response['Error']['Code'].should.equal('ParameterValueInvalid')


@mock_sqs
@mock_sns
def test_publish_to_sqs_dump_json():
    conn = boto3.client('sns', region_name='us-east-1')
    conn.create_topic(Name="some-topic")
    response = conn.list_topics()
    topic_arn = response["Topics"][0]['TopicArn']

    sqs_conn = boto3.resource('sqs', region_name='us-east-1')
    sqs_conn.create_queue(QueueName="test-queue")

    conn.subscribe(TopicArn=topic_arn,
                   Protocol="sqs",
                   Endpoint="arn:aws:sqs:us-east-1:123456789012:test-queue")

    message = json.dumps({
        "Records": [{
            "eventVersion": "2.0",
            "eventSource": "aws:s3",
            "s3": {
                "s3SchemaVersion": "1.0"
            }
        }]
    }, sort_keys=True)
    with freeze_time("2015-01-01 12:00:00"):
        published_message = conn.publish(TopicArn=topic_arn, Message=message)
    published_message_id = published_message['MessageId']

    queue = sqs_conn.get_queue_by_name(QueueName="test-queue")
    messages = queue.receive_messages(MaxNumberOfMessages=1)

    escaped = message.replace('"', '\\"')
    expected = MESSAGE_FROM_SQS_TEMPLATE  % (escaped, published_message_id, 'us-east-1')
    acquired_message = re.sub("\d{4}-\d{2}-\d{2}T\d{2}:\d{2}:\d{2}\.\d{3}Z", u'2015-01-01T12:00:00.000Z', messages[0].body)
    acquired_message.should.equal(expected)


@mock_sqs
@mock_sns
def test_publish_to_sqs_in_different_region():
    conn = boto3.client('sns', region_name='us-west-1')
    conn.create_topic(Name="some-topic")
    response = conn.list_topics()
    topic_arn = response["Topics"][0]['TopicArn']

    sqs_conn = boto3.resource('sqs', region_name='us-west-2')
    sqs_conn.create_queue(QueueName="test-queue")

    conn.subscribe(TopicArn=topic_arn,
                   Protocol="sqs",
                   Endpoint="arn:aws:sqs:us-west-2:123456789012:test-queue")

    message = 'my message'
    with freeze_time("2015-01-01 12:00:00"):
        published_message = conn.publish(TopicArn=topic_arn, Message=message)
    published_message_id = published_message['MessageId']

    queue = sqs_conn.get_queue_by_name(QueueName="test-queue")
    messages = queue.receive_messages(MaxNumberOfMessages=1)
    expected = MESSAGE_FROM_SQS_TEMPLATE  % (message, published_message_id, 'us-west-1')
    acquired_message = re.sub("\d{4}-\d{2}-\d{2}T\d{2}:\d{2}:\d{2}\.\d{3}Z", u'2015-01-01T12:00:00.000Z', messages[0].body)
    acquired_message.should.equal(expected)


@freeze_time("2013-01-01")
@mock_sns
def test_publish_to_http():
    def callback(request):
        request.headers["Content-Type"].should.equal("text/plain; charset=UTF-8")
        json.loads.when.called_with(
            request.body.decode()
        ).should_not.throw(Exception)
        return 200, {}, ""

    responses.add_callback(
        method="POST",
        url="http://example.com/foobar",
        callback=callback,
    )

    conn = boto3.client('sns', region_name='us-east-1')
    conn.create_topic(Name="some-topic")
    response = conn.list_topics()
    topic_arn = response["Topics"][0]['TopicArn']

    conn.subscribe(TopicArn=topic_arn,
                   Protocol="http",
                   Endpoint="http://example.com/foobar")

    response = conn.publish(
        TopicArn=topic_arn, Message="my message", Subject="my subject")


@mock_sqs
@mock_sns
def test_publish_subject():
    conn = boto3.client('sns', region_name='us-east-1')
    conn.create_topic(Name="some-topic")
    response = conn.list_topics()
    topic_arn = response["Topics"][0]['TopicArn']

    sqs_conn = boto3.resource('sqs', region_name='us-east-1')
    sqs_conn.create_queue(QueueName="test-queue")

    conn.subscribe(TopicArn=topic_arn,
                   Protocol="sqs",
                   Endpoint="arn:aws:sqs:us-east-1:123456789012:test-queue")
    message = 'my message'
    subject1 = 'test subject'
    subject2 = 'test subject' * 20
    with freeze_time("2015-01-01 12:00:00"):
        conn.publish(TopicArn=topic_arn, Message=message, Subject=subject1)

    # Just that it doesnt error is a pass
    try:
        with freeze_time("2015-01-01 12:00:00"):
            conn.publish(TopicArn=topic_arn, Message=message, Subject=subject2)
    except ClientError as err:
        err.response['Error']['Code'].should.equal('InvalidParameter')
    else:
        raise RuntimeError('Should have raised an InvalidParameter exception')


@mock_sns
def test_publish_message_too_long():
    sns = boto3.resource('sns', region_name='us-east-1')
    topic = sns.create_topic(Name='some-topic')

    with assert_raises(ClientError):
        topic.publish(
            Message="".join(["." for i in range(0, 262145)]))

    # message short enough - does not raise an error
    topic.publish(
        Message="".join(["." for i in range(0, 262144)]))


def _setup_filter_policy_test(filter_policy):
    sns = boto3.resource('sns', region_name='us-east-1')
    topic = sns.create_topic(Name='some-topic')

    sqs = boto3.resource('sqs', region_name='us-east-1')
    queue = sqs.create_queue(QueueName='test-queue')

    subscription = topic.subscribe(
        Protocol='sqs', Endpoint=queue.attributes['QueueArn'])

    subscription.set_attributes(
        AttributeName='FilterPolicy', AttributeValue=json.dumps(filter_policy))

    return topic, subscription, queue


@mock_sqs
@mock_sns
def test_filtering_exact_string():
    topic, subscription, queue = _setup_filter_policy_test(
        {'store': ['example_corp']})

    topic.publish(
        Message='match',
        MessageAttributes={'store': {'DataType': 'String',
                                     'StringValue': 'example_corp'}})

    messages = queue.receive_messages(MaxNumberOfMessages=5)
    message_bodies = [json.loads(m.body)['Message'] for m in messages]
    message_bodies.should.equal(['match'])
    message_attributes = [
        json.loads(m.body)['MessageAttributes'] for m in messages]
    message_attributes.should.equal(
        [{'store': {'Type': 'String', 'Value': 'example_corp'}}])


@mock_sqs
@mock_sns
def test_filtering_exact_string_multiple_message_attributes():
    topic, subscription, queue = _setup_filter_policy_test(
        {'store': ['example_corp']})

    topic.publish(
        Message='match',
        MessageAttributes={'store': {'DataType': 'String',
                                     'StringValue': 'example_corp'},
                           'event': {'DataType': 'String',
                                     'StringValue': 'order_cancelled'}})

    messages = queue.receive_messages(MaxNumberOfMessages=5)
    message_bodies = [json.loads(m.body)['Message'] for m in messages]
    message_bodies.should.equal(['match'])
    message_attributes = [
        json.loads(m.body)['MessageAttributes'] for m in messages]
    message_attributes.should.equal([{
        'store': {'Type': 'String', 'Value': 'example_corp'},
        'event': {'Type': 'String', 'Value': 'order_cancelled'}}])


@mock_sqs
@mock_sns
def test_filtering_exact_string_OR_matching():
    topic, subscription, queue = _setup_filter_policy_test(
        {'store': ['example_corp', 'different_corp']})

    topic.publish(
        Message='match example_corp',
        MessageAttributes={'store': {'DataType': 'String',
                                     'StringValue': 'example_corp'}})
    topic.publish(
        Message='match different_corp',
        MessageAttributes={'store': {'DataType': 'String',
                                     'StringValue': 'different_corp'}})
    messages = queue.receive_messages(MaxNumberOfMessages=5)
    message_bodies = [json.loads(m.body)['Message'] for m in messages]
    message_bodies.should.equal(
        ['match example_corp', 'match different_corp'])
    message_attributes = [
        json.loads(m.body)['MessageAttributes'] for m in messages]
    message_attributes.should.equal([
        {'store': {'Type': 'String', 'Value': 'example_corp'}},
        {'store': {'Type': 'String', 'Value': 'different_corp'}}])


@mock_sqs
@mock_sns
def test_filtering_exact_string_AND_matching_positive():
    topic, subscription, queue = _setup_filter_policy_test(
        {'store': ['example_corp'],
         'event': ['order_cancelled']})

    topic.publish(
        Message='match example_corp order_cancelled',
        MessageAttributes={'store': {'DataType': 'String',
                                     'StringValue': 'example_corp'},
                           'event': {'DataType': 'String',
                                     'StringValue': 'order_cancelled'}})

    messages = queue.receive_messages(MaxNumberOfMessages=5)
    message_bodies = [json.loads(m.body)['Message'] for m in messages]
    message_bodies.should.equal(
        ['match example_corp order_cancelled'])
    message_attributes = [
        json.loads(m.body)['MessageAttributes'] for m in messages]
    message_attributes.should.equal([{
        'store': {'Type': 'String', 'Value': 'example_corp'},
        'event': {'Type': 'String', 'Value': 'order_cancelled'}}])


@mock_sqs
@mock_sns
def test_filtering_exact_string_AND_matching_no_match():
    topic, subscription, queue = _setup_filter_policy_test(
        {'store': ['example_corp'],
         'event': ['order_cancelled']})

    topic.publish(
        Message='match example_corp order_accepted',
        MessageAttributes={'store': {'DataType': 'String',
                                     'StringValue': 'example_corp'},
                           'event': {'DataType': 'String',
                                     'StringValue': 'order_accepted'}})

    messages = queue.receive_messages(MaxNumberOfMessages=5)
    message_bodies = [json.loads(m.body)['Message'] for m in messages]
    message_bodies.should.equal([])
    message_attributes = [
        json.loads(m.body)['MessageAttributes'] for m in messages]
    message_attributes.should.equal([])


@mock_sqs
@mock_sns
def test_filtering_exact_string_no_match():
    topic, subscription, queue = _setup_filter_policy_test(
        {'store': ['example_corp']})

    topic.publish(
        Message='no match',
        MessageAttributes={'store': {'DataType': 'String',
                                     'StringValue': 'different_corp'}})

    messages = queue.receive_messages(MaxNumberOfMessages=5)
    message_bodies = [json.loads(m.body)['Message'] for m in messages]
    message_bodies.should.equal([])
    message_attributes = [
        json.loads(m.body)['MessageAttributes'] for m in messages]
    message_attributes.should.equal([])


@mock_sqs
@mock_sns
def test_filtering_exact_string_no_attributes_no_match():
    topic, subscription, queue = _setup_filter_policy_test(
        {'store': ['example_corp']})

    topic.publish(Message='no match')

    messages = queue.receive_messages(MaxNumberOfMessages=5)
    message_bodies = [json.loads(m.body)['Message'] for m in messages]
    message_bodies.should.equal([])
    message_attributes = [
        json.loads(m.body)['MessageAttributes'] for m in messages]
    message_attributes.should.equal([])
=======
from __future__ import unicode_literals

import base64
import json

import boto3
import re
from freezegun import freeze_time
import sure  # noqa

import responses
from botocore.exceptions import ClientError
from nose.tools import assert_raises
from moto import mock_sns, mock_sqs
from moto.core import ACCOUNT_ID

MESSAGE_FROM_SQS_TEMPLATE = (
    '{\n  "Message": "%s",\n  "MessageId": "%s",\n  "Signature": "EXAMPLElDMXvB8r9R83tGoNn0ecwd5UjllzsvSvbItzfaMpN2nk5HVSw7XnOn/49IkxDKz8YrlH2qJXj2iZB0Zo2O71c4qQk1fMUDi3LGpij7RCW7AW9vYYsSqIKRnFS94ilu7NFhUzLiieYr4BKHpdTmdD6c0esKEYBpabxDSc=",\n  "SignatureVersion": "1",\n  "SigningCertURL": "https://sns.us-east-1.amazonaws.com/SimpleNotificationService-f3ecfb7224c7233fe7bb5f59f96de52f.pem",\n  "Subject": "my subject",\n  "Timestamp": "2015-01-01T12:00:00.000Z",\n  "TopicArn": "arn:aws:sns:%s:'
    + ACCOUNT_ID
    + ':some-topic",\n  "Type": "Notification",\n  "UnsubscribeURL": "https://sns.us-east-1.amazonaws.com/?Action=Unsubscribe&SubscriptionArn=arn:aws:sns:us-east-1:'
    + ACCOUNT_ID
    + ':some-topic:2bcfbf39-05c3-41de-beaa-fcfcc21c8f55"\n}'
)


@mock_sqs
@mock_sns
def test_publish_to_sqs():
    conn = boto3.client("sns", region_name="us-east-1")
    conn.create_topic(Name="some-topic")
    response = conn.list_topics()
    topic_arn = response["Topics"][0]["TopicArn"]

    sqs_conn = boto3.resource("sqs", region_name="us-east-1")
    sqs_conn.create_queue(QueueName="test-queue")

    conn.subscribe(
        TopicArn=topic_arn,
        Protocol="sqs",
        Endpoint="arn:aws:sqs:us-east-1:{}:test-queue".format(ACCOUNT_ID),
    )
    message = "my message"
    with freeze_time("2015-01-01 12:00:00"):
        published_message = conn.publish(TopicArn=topic_arn, Message=message)
    published_message_id = published_message["MessageId"]

    queue = sqs_conn.get_queue_by_name(QueueName="test-queue")
    messages = queue.receive_messages(MaxNumberOfMessages=1)
    expected = MESSAGE_FROM_SQS_TEMPLATE % (message, published_message_id, "us-east-1")
    acquired_message = re.sub(
        "\d{4}-\d{2}-\d{2}T\d{2}:\d{2}:\d{2}\.\d{3}Z",
        "2015-01-01T12:00:00.000Z",
        messages[0].body,
    )
    acquired_message.should.equal(expected)


@mock_sqs
@mock_sns
def test_publish_to_sqs_raw():
    sns = boto3.resource("sns", region_name="us-east-1")
    topic = sns.create_topic(Name="some-topic")

    sqs = boto3.resource("sqs", region_name="us-east-1")
    queue = sqs.create_queue(QueueName="test-queue")

    subscription = topic.subscribe(
        Protocol="sqs", Endpoint=queue.attributes["QueueArn"]
    )

    subscription.set_attributes(
        AttributeName="RawMessageDelivery", AttributeValue="true"
    )

    message = "my message"
    with freeze_time("2015-01-01 12:00:00"):
        topic.publish(Message=message)

    messages = queue.receive_messages(MaxNumberOfMessages=1)
    messages[0].body.should.equal(message)


@mock_sqs
@mock_sns
def test_publish_to_sqs_bad():
    conn = boto3.client("sns", region_name="us-east-1")
    conn.create_topic(Name="some-topic")
    response = conn.list_topics()
    topic_arn = response["Topics"][0]["TopicArn"]

    sqs_conn = boto3.resource("sqs", region_name="us-east-1")
    sqs_conn.create_queue(QueueName="test-queue")

    conn.subscribe(
        TopicArn=topic_arn,
        Protocol="sqs",
        Endpoint="arn:aws:sqs:us-east-1:{}:test-queue".format(ACCOUNT_ID),
    )
    message = "my message"
    try:
        # Test missing Value
        conn.publish(
            TopicArn=topic_arn,
            Message=message,
            MessageAttributes={"store": {"DataType": "String"}},
        )
    except ClientError as err:
        err.response["Error"]["Code"].should.equal("InvalidParameterValue")
    try:
        # Test empty DataType (if the DataType field is missing entirely
        # botocore throws an exception during validation)
        conn.publish(
            TopicArn=topic_arn,
            Message=message,
            MessageAttributes={
                "store": {"DataType": "", "StringValue": "example_corp"}
            },
        )
    except ClientError as err:
        err.response["Error"]["Code"].should.equal("InvalidParameterValue")
    try:
        # Test empty Value
        conn.publish(
            TopicArn=topic_arn,
            Message=message,
            MessageAttributes={"store": {"DataType": "String", "StringValue": ""}},
        )
    except ClientError as err:
        err.response["Error"]["Code"].should.equal("InvalidParameterValue")
    try:
        # Test Number DataType, with a non numeric value
        conn.publish(
            TopicArn=topic_arn,
            Message=message,
            MessageAttributes={"price": {"DataType": "Number", "StringValue": "error"}},
        )
    except ClientError as err:
        err.response["Error"]["Code"].should.equal("InvalidParameterValue")
        err.response["Error"]["Message"].should.equal(
            "An error occurred (ParameterValueInvalid) when calling the Publish operation: Could not cast message attribute 'price' value to number."
        )


@mock_sqs
@mock_sns
def test_publish_to_sqs_msg_attr_byte_value():
    conn = boto3.client("sns", region_name="us-east-1")
    conn.create_topic(Name="some-topic")
    response = conn.list_topics()
    topic_arn = response["Topics"][0]["TopicArn"]

    sqs_conn = boto3.resource("sqs", region_name="us-east-1")
    queue = sqs_conn.create_queue(QueueName="test-queue")

    conn.subscribe(
        TopicArn=topic_arn,
        Protocol="sqs",
        Endpoint="arn:aws:sqs:us-east-1:{}:test-queue".format(ACCOUNT_ID),
    )
    message = "my message"
    conn.publish(
        TopicArn=topic_arn,
        Message=message,
        MessageAttributes={
            "store": {"DataType": "Binary", "BinaryValue": b"\x02\x03\x04"}
        },
    )
    messages = queue.receive_messages(MaxNumberOfMessages=5)
    message_attributes = [json.loads(m.body)["MessageAttributes"] for m in messages]
    message_attributes.should.equal(
        [
            {
                "store": {
                    "Type": "Binary",
                    "Value": base64.b64encode(b"\x02\x03\x04").decode(),
                }
            }
        ]
    )


@mock_sqs
@mock_sns
def test_publish_to_sqs_msg_attr_number_type():
    sns = boto3.resource("sns", region_name="us-east-1")
    topic = sns.create_topic(Name="test-topic")
    sqs = boto3.resource("sqs", region_name="us-east-1")
    queue = sqs.create_queue(QueueName="test-queue")
    topic.subscribe(Protocol="sqs", Endpoint=queue.attributes["QueueArn"])

    topic.publish(
        Message="test message",
        MessageAttributes={"retries": {"DataType": "Number", "StringValue": "0"}},
    )

    message = json.loads(queue.receive_messages()[0].body)
    message["Message"].should.equal("test message")
    message["MessageAttributes"].should.equal(
        {"retries": {"Type": "Number", "Value": 0}}
    )


@mock_sns
def test_publish_sms():
    client = boto3.client("sns", region_name="us-east-1")
    client.create_topic(Name="some-topic")
    resp = client.create_topic(Name="some-topic")
    arn = resp["TopicArn"]

    client.subscribe(TopicArn=arn, Protocol="sms", Endpoint="+15551234567")

    result = client.publish(PhoneNumber="+15551234567", Message="my message")
    result.should.contain("MessageId")


@mock_sns
def test_publish_bad_sms():
    client = boto3.client("sns", region_name="us-east-1")
    client.create_topic(Name="some-topic")
    resp = client.create_topic(Name="some-topic")
    arn = resp["TopicArn"]

    client.subscribe(TopicArn=arn, Protocol="sms", Endpoint="+15551234567")

    try:
        # Test invalid number
        client.publish(PhoneNumber="NAA+15551234567", Message="my message")
    except ClientError as err:
        err.response["Error"]["Code"].should.equal("InvalidParameter")

    try:
        # Test not found number
        client.publish(PhoneNumber="+44001234567", Message="my message")
    except ClientError as err:
        err.response["Error"]["Code"].should.equal("ParameterValueInvalid")


@mock_sqs
@mock_sns
def test_publish_to_sqs_dump_json():
    conn = boto3.client("sns", region_name="us-east-1")
    conn.create_topic(Name="some-topic")
    response = conn.list_topics()
    topic_arn = response["Topics"][0]["TopicArn"]

    sqs_conn = boto3.resource("sqs", region_name="us-east-1")
    sqs_conn.create_queue(QueueName="test-queue")

    conn.subscribe(
        TopicArn=topic_arn,
        Protocol="sqs",
        Endpoint="arn:aws:sqs:us-east-1:{}:test-queue".format(ACCOUNT_ID),
    )

    message = json.dumps(
        {
            "Records": [
                {
                    "eventVersion": "2.0",
                    "eventSource": "aws:s3",
                    "s3": {"s3SchemaVersion": "1.0"},
                }
            ]
        },
        sort_keys=True,
    )
    with freeze_time("2015-01-01 12:00:00"):
        published_message = conn.publish(TopicArn=topic_arn, Message=message)
    published_message_id = published_message["MessageId"]

    queue = sqs_conn.get_queue_by_name(QueueName="test-queue")
    messages = queue.receive_messages(MaxNumberOfMessages=1)

    escaped = message.replace('"', '\\"')
    expected = MESSAGE_FROM_SQS_TEMPLATE % (escaped, published_message_id, "us-east-1")
    acquired_message = re.sub(
        "\d{4}-\d{2}-\d{2}T\d{2}:\d{2}:\d{2}\.\d{3}Z",
        "2015-01-01T12:00:00.000Z",
        messages[0].body,
    )
    acquired_message.should.equal(expected)


@mock_sqs
@mock_sns
def test_publish_to_sqs_in_different_region():
    conn = boto3.client("sns", region_name="us-west-1")
    conn.create_topic(Name="some-topic")
    response = conn.list_topics()
    topic_arn = response["Topics"][0]["TopicArn"]

    sqs_conn = boto3.resource("sqs", region_name="us-west-2")
    sqs_conn.create_queue(QueueName="test-queue")

    conn.subscribe(
        TopicArn=topic_arn,
        Protocol="sqs",
        Endpoint="arn:aws:sqs:us-west-2:{}:test-queue".format(ACCOUNT_ID),
    )

    message = "my message"
    with freeze_time("2015-01-01 12:00:00"):
        published_message = conn.publish(TopicArn=topic_arn, Message=message)
    published_message_id = published_message["MessageId"]

    queue = sqs_conn.get_queue_by_name(QueueName="test-queue")
    messages = queue.receive_messages(MaxNumberOfMessages=1)
    expected = MESSAGE_FROM_SQS_TEMPLATE % (message, published_message_id, "us-west-1")
    acquired_message = re.sub(
        "\d{4}-\d{2}-\d{2}T\d{2}:\d{2}:\d{2}\.\d{3}Z",
        "2015-01-01T12:00:00.000Z",
        messages[0].body,
    )
    acquired_message.should.equal(expected)


@freeze_time("2013-01-01")
@mock_sns
def test_publish_to_http():
    def callback(request):
        request.headers["Content-Type"].should.equal("text/plain; charset=UTF-8")
        json.loads.when.called_with(request.body.decode()).should_not.throw(Exception)
        return 200, {}, ""

    responses.add_callback(
        method="POST", url="http://example.com/foobar", callback=callback
    )

    conn = boto3.client("sns", region_name="us-east-1")
    conn.create_topic(Name="some-topic")
    response = conn.list_topics()
    topic_arn = response["Topics"][0]["TopicArn"]

    conn.subscribe(
        TopicArn=topic_arn, Protocol="http", Endpoint="http://example.com/foobar"
    )

    response = conn.publish(
        TopicArn=topic_arn, Message="my message", Subject="my subject"
    )


@mock_sqs
@mock_sns
def test_publish_subject():
    conn = boto3.client("sns", region_name="us-east-1")
    conn.create_topic(Name="some-topic")
    response = conn.list_topics()
    topic_arn = response["Topics"][0]["TopicArn"]

    sqs_conn = boto3.resource("sqs", region_name="us-east-1")
    sqs_conn.create_queue(QueueName="test-queue")

    conn.subscribe(
        TopicArn=topic_arn,
        Protocol="sqs",
        Endpoint="arn:aws:sqs:us-east-1:{}:test-queue".format(ACCOUNT_ID),
    )
    message = "my message"
    subject1 = "test subject"
    subject2 = "test subject" * 20
    with freeze_time("2015-01-01 12:00:00"):
        conn.publish(TopicArn=topic_arn, Message=message, Subject=subject1)

    # Just that it doesnt error is a pass
    try:
        with freeze_time("2015-01-01 12:00:00"):
            conn.publish(TopicArn=topic_arn, Message=message, Subject=subject2)
    except ClientError as err:
        err.response["Error"]["Code"].should.equal("InvalidParameter")
    else:
        raise RuntimeError("Should have raised an InvalidParameter exception")


@mock_sns
def test_publish_message_too_long():
    sns = boto3.resource("sns", region_name="us-east-1")
    topic = sns.create_topic(Name="some-topic")

    with assert_raises(ClientError):
        topic.publish(Message="".join(["." for i in range(0, 262145)]))

    # message short enough - does not raise an error
    topic.publish(Message="".join(["." for i in range(0, 262144)]))


def _setup_filter_policy_test(filter_policy):
    sns = boto3.resource("sns", region_name="us-east-1")
    topic = sns.create_topic(Name="some-topic")

    sqs = boto3.resource("sqs", region_name="us-east-1")
    queue = sqs.create_queue(QueueName="test-queue")

    subscription = topic.subscribe(
        Protocol="sqs", Endpoint=queue.attributes["QueueArn"]
    )

    subscription.set_attributes(
        AttributeName="FilterPolicy", AttributeValue=json.dumps(filter_policy)
    )

    return topic, subscription, queue


@mock_sqs
@mock_sns
def test_filtering_exact_string():
    topic, subscription, queue = _setup_filter_policy_test({"store": ["example_corp"]})

    topic.publish(
        Message="match",
        MessageAttributes={
            "store": {"DataType": "String", "StringValue": "example_corp"}
        },
    )

    messages = queue.receive_messages(MaxNumberOfMessages=5)
    message_bodies = [json.loads(m.body)["Message"] for m in messages]
    message_bodies.should.equal(["match"])
    message_attributes = [json.loads(m.body)["MessageAttributes"] for m in messages]
    message_attributes.should.equal(
        [{"store": {"Type": "String", "Value": "example_corp"}}]
    )


@mock_sqs
@mock_sns
def test_filtering_exact_string_multiple_message_attributes():
    topic, subscription, queue = _setup_filter_policy_test({"store": ["example_corp"]})

    topic.publish(
        Message="match",
        MessageAttributes={
            "store": {"DataType": "String", "StringValue": "example_corp"},
            "event": {"DataType": "String", "StringValue": "order_cancelled"},
        },
    )

    messages = queue.receive_messages(MaxNumberOfMessages=5)
    message_bodies = [json.loads(m.body)["Message"] for m in messages]
    message_bodies.should.equal(["match"])
    message_attributes = [json.loads(m.body)["MessageAttributes"] for m in messages]
    message_attributes.should.equal(
        [
            {
                "store": {"Type": "String", "Value": "example_corp"},
                "event": {"Type": "String", "Value": "order_cancelled"},
            }
        ]
    )


@mock_sqs
@mock_sns
def test_filtering_exact_string_OR_matching():
    topic, subscription, queue = _setup_filter_policy_test(
        {"store": ["example_corp", "different_corp"]}
    )

    topic.publish(
        Message="match example_corp",
        MessageAttributes={
            "store": {"DataType": "String", "StringValue": "example_corp"}
        },
    )
    topic.publish(
        Message="match different_corp",
        MessageAttributes={
            "store": {"DataType": "String", "StringValue": "different_corp"}
        },
    )
    messages = queue.receive_messages(MaxNumberOfMessages=5)
    message_bodies = [json.loads(m.body)["Message"] for m in messages]
    message_bodies.should.equal(["match example_corp", "match different_corp"])
    message_attributes = [json.loads(m.body)["MessageAttributes"] for m in messages]
    message_attributes.should.equal(
        [
            {"store": {"Type": "String", "Value": "example_corp"}},
            {"store": {"Type": "String", "Value": "different_corp"}},
        ]
    )


@mock_sqs
@mock_sns
def test_filtering_exact_string_AND_matching_positive():
    topic, subscription, queue = _setup_filter_policy_test(
        {"store": ["example_corp"], "event": ["order_cancelled"]}
    )

    topic.publish(
        Message="match example_corp order_cancelled",
        MessageAttributes={
            "store": {"DataType": "String", "StringValue": "example_corp"},
            "event": {"DataType": "String", "StringValue": "order_cancelled"},
        },
    )

    messages = queue.receive_messages(MaxNumberOfMessages=5)
    message_bodies = [json.loads(m.body)["Message"] for m in messages]
    message_bodies.should.equal(["match example_corp order_cancelled"])
    message_attributes = [json.loads(m.body)["MessageAttributes"] for m in messages]
    message_attributes.should.equal(
        [
            {
                "store": {"Type": "String", "Value": "example_corp"},
                "event": {"Type": "String", "Value": "order_cancelled"},
            }
        ]
    )


@mock_sqs
@mock_sns
def test_filtering_exact_string_AND_matching_no_match():
    topic, subscription, queue = _setup_filter_policy_test(
        {"store": ["example_corp"], "event": ["order_cancelled"]}
    )

    topic.publish(
        Message="match example_corp order_accepted",
        MessageAttributes={
            "store": {"DataType": "String", "StringValue": "example_corp"},
            "event": {"DataType": "String", "StringValue": "order_accepted"},
        },
    )

    messages = queue.receive_messages(MaxNumberOfMessages=5)
    message_bodies = [json.loads(m.body)["Message"] for m in messages]
    message_bodies.should.equal([])
    message_attributes = [json.loads(m.body)["MessageAttributes"] for m in messages]
    message_attributes.should.equal([])


@mock_sqs
@mock_sns
def test_filtering_exact_string_no_match():
    topic, subscription, queue = _setup_filter_policy_test({"store": ["example_corp"]})

    topic.publish(
        Message="no match",
        MessageAttributes={
            "store": {"DataType": "String", "StringValue": "different_corp"}
        },
    )

    messages = queue.receive_messages(MaxNumberOfMessages=5)
    message_bodies = [json.loads(m.body)["Message"] for m in messages]
    message_bodies.should.equal([])
    message_attributes = [json.loads(m.body)["MessageAttributes"] for m in messages]
    message_attributes.should.equal([])


@mock_sqs
@mock_sns
def test_filtering_exact_string_no_attributes_no_match():
    topic, subscription, queue = _setup_filter_policy_test({"store": ["example_corp"]})

    topic.publish(Message="no match")

    messages = queue.receive_messages(MaxNumberOfMessages=5)
    message_bodies = [json.loads(m.body)["Message"] for m in messages]
    message_bodies.should.equal([])
    message_attributes = [json.loads(m.body)["MessageAttributes"] for m in messages]
    message_attributes.should.equal([])


@mock_sqs
@mock_sns
def test_filtering_exact_number_int():
    topic, subscription, queue = _setup_filter_policy_test({"price": [100]})

    topic.publish(
        Message="match",
        MessageAttributes={"price": {"DataType": "Number", "StringValue": "100"}},
    )

    messages = queue.receive_messages(MaxNumberOfMessages=5)
    message_bodies = [json.loads(m.body)["Message"] for m in messages]
    message_bodies.should.equal(["match"])
    message_attributes = [json.loads(m.body)["MessageAttributes"] for m in messages]
    message_attributes.should.equal([{"price": {"Type": "Number", "Value": 100}}])


@mock_sqs
@mock_sns
def test_filtering_exact_number_float():
    topic, subscription, queue = _setup_filter_policy_test({"price": [100.1]})

    topic.publish(
        Message="match",
        MessageAttributes={"price": {"DataType": "Number", "StringValue": "100.1"}},
    )

    messages = queue.receive_messages(MaxNumberOfMessages=5)
    message_bodies = [json.loads(m.body)["Message"] for m in messages]
    message_bodies.should.equal(["match"])
    message_attributes = [json.loads(m.body)["MessageAttributes"] for m in messages]
    message_attributes.should.equal([{"price": {"Type": "Number", "Value": 100.1}}])


@mock_sqs
@mock_sns
def test_filtering_exact_number_float_accuracy():
    topic, subscription, queue = _setup_filter_policy_test({"price": [100.123456789]})

    topic.publish(
        Message="match",
        MessageAttributes={
            "price": {"DataType": "Number", "StringValue": "100.1234561"}
        },
    )

    messages = queue.receive_messages(MaxNumberOfMessages=5)
    message_bodies = [json.loads(m.body)["Message"] for m in messages]
    message_bodies.should.equal(["match"])
    message_attributes = [json.loads(m.body)["MessageAttributes"] for m in messages]
    message_attributes.should.equal(
        [{"price": {"Type": "Number", "Value": 100.1234561}}]
    )


@mock_sqs
@mock_sns
def test_filtering_exact_number_no_match():
    topic, subscription, queue = _setup_filter_policy_test({"price": [100]})

    topic.publish(
        Message="no match",
        MessageAttributes={"price": {"DataType": "Number", "StringValue": "101"}},
    )

    messages = queue.receive_messages(MaxNumberOfMessages=5)
    message_bodies = [json.loads(m.body)["Message"] for m in messages]
    message_bodies.should.equal([])
    message_attributes = [json.loads(m.body)["MessageAttributes"] for m in messages]
    message_attributes.should.equal([])


@mock_sqs
@mock_sns
def test_filtering_exact_number_with_string_no_match():
    topic, subscription, queue = _setup_filter_policy_test({"price": [100]})

    topic.publish(
        Message="no match",
        MessageAttributes={"price": {"DataType": "String", "StringValue": "100"}},
    )

    messages = queue.receive_messages(MaxNumberOfMessages=5)
    message_bodies = [json.loads(m.body)["Message"] for m in messages]
    message_bodies.should.equal([])
    message_attributes = [json.loads(m.body)["MessageAttributes"] for m in messages]
    message_attributes.should.equal([])


@mock_sqs
@mock_sns
def test_filtering_string_array_match():
    topic, subscription, queue = _setup_filter_policy_test(
        {"customer_interests": ["basketball", "baseball"]}
    )

    topic.publish(
        Message="match",
        MessageAttributes={
            "customer_interests": {
                "DataType": "String.Array",
                "StringValue": json.dumps(["basketball", "rugby"]),
            }
        },
    )

    messages = queue.receive_messages(MaxNumberOfMessages=5)
    message_bodies = [json.loads(m.body)["Message"] for m in messages]
    message_bodies.should.equal(["match"])
    message_attributes = [json.loads(m.body)["MessageAttributes"] for m in messages]
    message_attributes.should.equal(
        [
            {
                "customer_interests": {
                    "Type": "String.Array",
                    "Value": json.dumps(["basketball", "rugby"]),
                }
            }
        ]
    )


@mock_sqs
@mock_sns
def test_filtering_string_array_no_match():
    topic, subscription, queue = _setup_filter_policy_test(
        {"customer_interests": ["baseball"]}
    )

    topic.publish(
        Message="no_match",
        MessageAttributes={
            "customer_interests": {
                "DataType": "String.Array",
                "StringValue": json.dumps(["basketball", "rugby"]),
            }
        },
    )

    messages = queue.receive_messages(MaxNumberOfMessages=5)
    message_bodies = [json.loads(m.body)["Message"] for m in messages]
    message_bodies.should.equal([])
    message_attributes = [json.loads(m.body)["MessageAttributes"] for m in messages]
    message_attributes.should.equal([])


@mock_sqs
@mock_sns
def test_filtering_string_array_with_number_match():
    topic, subscription, queue = _setup_filter_policy_test({"price": [100, 500]})

    topic.publish(
        Message="match",
        MessageAttributes={
            "price": {"DataType": "String.Array", "StringValue": json.dumps([100, 50])}
        },
    )

    messages = queue.receive_messages(MaxNumberOfMessages=5)
    message_bodies = [json.loads(m.body)["Message"] for m in messages]
    message_bodies.should.equal(["match"])
    message_attributes = [json.loads(m.body)["MessageAttributes"] for m in messages]
    message_attributes.should.equal(
        [{"price": {"Type": "String.Array", "Value": json.dumps([100, 50])}}]
    )


@mock_sqs
@mock_sns
def test_filtering_string_array_with_number_float_accuracy_match():
    topic, subscription, queue = _setup_filter_policy_test(
        {"price": [100.123456789, 500]}
    )

    topic.publish(
        Message="match",
        MessageAttributes={
            "price": {
                "DataType": "String.Array",
                "StringValue": json.dumps([100.1234561, 50]),
            }
        },
    )

    messages = queue.receive_messages(MaxNumberOfMessages=5)
    message_bodies = [json.loads(m.body)["Message"] for m in messages]
    message_bodies.should.equal(["match"])
    message_attributes = [json.loads(m.body)["MessageAttributes"] for m in messages]
    message_attributes.should.equal(
        [{"price": {"Type": "String.Array", "Value": json.dumps([100.1234561, 50])}}]
    )


@mock_sqs
@mock_sns
# this is the correct behavior from SNS
def test_filtering_string_array_with_number_no_array_match():
    topic, subscription, queue = _setup_filter_policy_test({"price": [100, 500]})

    topic.publish(
        Message="match",
        MessageAttributes={"price": {"DataType": "String.Array", "StringValue": "100"}},
    )

    messages = queue.receive_messages(MaxNumberOfMessages=5)
    message_bodies = [json.loads(m.body)["Message"] for m in messages]
    message_bodies.should.equal(["match"])
    message_attributes = [json.loads(m.body)["MessageAttributes"] for m in messages]
    message_attributes.should.equal(
        [{"price": {"Type": "String.Array", "Value": "100"}}]
    )


@mock_sqs
@mock_sns
def test_filtering_string_array_with_number_no_match():
    topic, subscription, queue = _setup_filter_policy_test({"price": [500]})

    topic.publish(
        Message="no_match",
        MessageAttributes={
            "price": {"DataType": "String.Array", "StringValue": json.dumps([100, 50])}
        },
    )

    messages = queue.receive_messages(MaxNumberOfMessages=5)
    message_bodies = [json.loads(m.body)["Message"] for m in messages]
    message_bodies.should.equal([])
    message_attributes = [json.loads(m.body)["MessageAttributes"] for m in messages]
    message_attributes.should.equal([])


@mock_sqs
@mock_sns
# this is the correct behavior from SNS
def test_filtering_string_array_with_string_no_array_no_match():
    topic, subscription, queue = _setup_filter_policy_test({"price": [100]})

    topic.publish(
        Message="no_match",
        MessageAttributes={
            "price": {"DataType": "String.Array", "StringValue": "one hundread"}
        },
    )

    messages = queue.receive_messages(MaxNumberOfMessages=5)
    message_bodies = [json.loads(m.body)["Message"] for m in messages]
    message_bodies.should.equal([])
    message_attributes = [json.loads(m.body)["MessageAttributes"] for m in messages]
    message_attributes.should.equal([])


@mock_sqs
@mock_sns
def test_filtering_attribute_key_exists_match():
    topic, subscription, queue = _setup_filter_policy_test(
        {"store": [{"exists": True}]}
    )

    topic.publish(
        Message="match",
        MessageAttributes={
            "store": {"DataType": "String", "StringValue": "example_corp"}
        },
    )

    messages = queue.receive_messages(MaxNumberOfMessages=5)
    message_bodies = [json.loads(m.body)["Message"] for m in messages]
    message_bodies.should.equal(["match"])
    message_attributes = [json.loads(m.body)["MessageAttributes"] for m in messages]
    message_attributes.should.equal(
        [{"store": {"Type": "String", "Value": "example_corp"}}]
    )


@mock_sqs
@mock_sns
def test_filtering_attribute_key_exists_no_match():
    topic, subscription, queue = _setup_filter_policy_test(
        {"store": [{"exists": True}]}
    )

    topic.publish(
        Message="no match",
        MessageAttributes={
            "event": {"DataType": "String", "StringValue": "order_cancelled"}
        },
    )

    messages = queue.receive_messages(MaxNumberOfMessages=5)
    message_bodies = [json.loads(m.body)["Message"] for m in messages]
    message_bodies.should.equal([])
    message_attributes = [json.loads(m.body)["MessageAttributes"] for m in messages]
    message_attributes.should.equal([])


@mock_sqs
@mock_sns
def test_filtering_attribute_key_not_exists_match():
    topic, subscription, queue = _setup_filter_policy_test(
        {"store": [{"exists": False}]}
    )

    topic.publish(
        Message="match",
        MessageAttributes={
            "event": {"DataType": "String", "StringValue": "order_cancelled"}
        },
    )

    messages = queue.receive_messages(MaxNumberOfMessages=5)
    message_bodies = [json.loads(m.body)["Message"] for m in messages]
    message_bodies.should.equal(["match"])
    message_attributes = [json.loads(m.body)["MessageAttributes"] for m in messages]
    message_attributes.should.equal(
        [{"event": {"Type": "String", "Value": "order_cancelled"}}]
    )


@mock_sqs
@mock_sns
def test_filtering_attribute_key_not_exists_no_match():
    topic, subscription, queue = _setup_filter_policy_test(
        {"store": [{"exists": False}]}
    )

    topic.publish(
        Message="no match",
        MessageAttributes={
            "store": {"DataType": "String", "StringValue": "example_corp"}
        },
    )

    messages = queue.receive_messages(MaxNumberOfMessages=5)
    message_bodies = [json.loads(m.body)["Message"] for m in messages]
    message_bodies.should.equal([])
    message_attributes = [json.loads(m.body)["MessageAttributes"] for m in messages]
    message_attributes.should.equal([])


@mock_sqs
@mock_sns
def test_filtering_all_AND_matching_match():
    topic, subscription, queue = _setup_filter_policy_test(
        {
            "store": [{"exists": True}],
            "event": ["order_cancelled"],
            "customer_interests": ["basketball", "baseball"],
            "price": [100],
        }
    )

    topic.publish(
        Message="match",
        MessageAttributes={
            "store": {"DataType": "String", "StringValue": "example_corp"},
            "event": {"DataType": "String", "StringValue": "order_cancelled"},
            "customer_interests": {
                "DataType": "String.Array",
                "StringValue": json.dumps(["basketball", "rugby"]),
            },
            "price": {"DataType": "Number", "StringValue": "100"},
        },
    )

    messages = queue.receive_messages(MaxNumberOfMessages=5)
    message_bodies = [json.loads(m.body)["Message"] for m in messages]
    message_bodies.should.equal(["match"])
    message_attributes = [json.loads(m.body)["MessageAttributes"] for m in messages]
    message_attributes.should.equal(
        [
            {
                "store": {"Type": "String", "Value": "example_corp"},
                "event": {"Type": "String", "Value": "order_cancelled"},
                "customer_interests": {
                    "Type": "String.Array",
                    "Value": json.dumps(["basketball", "rugby"]),
                },
                "price": {"Type": "Number", "Value": 100},
            }
        ]
    )


@mock_sqs
@mock_sns
def test_filtering_all_AND_matching_no_match():
    topic, subscription, queue = _setup_filter_policy_test(
        {
            "store": [{"exists": True}],
            "event": ["order_cancelled"],
            "customer_interests": ["basketball", "baseball"],
            "price": [100],
            "encrypted": [False],
        }
    )

    topic.publish(
        Message="no match",
        MessageAttributes={
            "store": {"DataType": "String", "StringValue": "example_corp"},
            "event": {"DataType": "String", "StringValue": "order_cancelled"},
            "customer_interests": {
                "DataType": "String.Array",
                "StringValue": json.dumps(["basketball", "rugby"]),
            },
            "price": {"DataType": "Number", "StringValue": "100"},
        },
    )

    messages = queue.receive_messages(MaxNumberOfMessages=5)
    message_bodies = [json.loads(m.body)["Message"] for m in messages]
    message_bodies.should.equal([])
    message_attributes = [json.loads(m.body)["MessageAttributes"] for m in messages]
    message_attributes.should.equal([])
>>>>>>> b8a1f852
<|MERGE_RESOLUTION|>--- conflicted
+++ resolved
@@ -1,494 +1,3 @@
-<<<<<<< HEAD
-from __future__ import unicode_literals
-
-import base64
-import json
-
-import boto3
-import re
-from freezegun import freeze_time
-import sure  # noqa
-
-import responses
-from botocore.exceptions import ClientError
-from nose.tools import assert_raises
-from moto import mock_sns, mock_sqs
-
-
-MESSAGE_FROM_SQS_TEMPLATE = '{\n  "Message": "%s",\n  "MessageId": "%s",\n  "Signature": "EXAMPLElDMXvB8r9R83tGoNn0ecwd5UjllzsvSvbItzfaMpN2nk5HVSw7XnOn/49IkxDKz8YrlH2qJXj2iZB0Zo2O71c4qQk1fMUDi3LGpij7RCW7AW9vYYsSqIKRnFS94ilu7NFhUzLiieYr4BKHpdTmdD6c0esKEYBpabxDSc=",\n  "SignatureVersion": "1",\n  "SigningCertURL": "https://sns.us-east-1.amazonaws.com/SimpleNotificationService-f3ecfb7224c7233fe7bb5f59f96de52f.pem",\n  "Subject": "my subject",\n  "Timestamp": "2015-01-01T12:00:00.000Z",\n  "TopicArn": "arn:aws:sns:%s:123456789012:some-topic",\n  "Type": "Notification",\n  "UnsubscribeURL": "https://sns.us-east-1.amazonaws.com/?Action=Unsubscribe&SubscriptionArn=arn:aws:sns:us-east-1:123456789012:some-topic:2bcfbf39-05c3-41de-beaa-fcfcc21c8f55"\n}'
-
-
-@mock_sqs
-@mock_sns
-def test_publish_to_sqs():
-    conn = boto3.client('sns', region_name='us-east-1')
-    conn.create_topic(Name="some-topic")
-    response = conn.list_topics()
-    topic_arn = response["Topics"][0]['TopicArn']
-
-    sqs_conn = boto3.resource('sqs', region_name='us-east-1')
-    sqs_conn.create_queue(QueueName="test-queue")
-
-    conn.subscribe(TopicArn=topic_arn,
-                   Protocol="sqs",
-                   Endpoint="arn:aws:sqs:us-east-1:123456789012:test-queue")
-    message = 'my message'
-    with freeze_time("2015-01-01 12:00:00"):
-        published_message = conn.publish(TopicArn=topic_arn, Message=message)
-    published_message_id = published_message['MessageId']
-
-    queue = sqs_conn.get_queue_by_name(QueueName="test-queue")
-    messages = queue.receive_messages(MaxNumberOfMessages=1)
-    expected = MESSAGE_FROM_SQS_TEMPLATE  % (message, published_message_id, 'us-east-1')
-    acquired_message = re.sub("\d{4}-\d{2}-\d{2}T\d{2}:\d{2}:\d{2}\.\d{3}Z", u'2015-01-01T12:00:00.000Z', messages[0].body)
-    acquired_message.should.equal(expected)
-
-
-@mock_sqs
-@mock_sns
-def test_publish_to_sqs_raw():
-    sns = boto3.resource('sns', region_name='us-east-1')
-    topic = sns.create_topic(Name='some-topic')
-
-    sqs = boto3.resource('sqs', region_name='us-east-1')
-    queue = sqs.create_queue(QueueName='test-queue')
-
-    subscription = topic.subscribe(
-        Protocol='sqs', Endpoint=queue.attributes['QueueArn'])
-
-    subscription.set_attributes(
-        AttributeName='RawMessageDelivery', AttributeValue='true')
-
-    message = 'my message'
-    with freeze_time("2015-01-01 12:00:00"):
-        topic.publish(Message=message)
-
-    messages = queue.receive_messages(MaxNumberOfMessages=1)
-    messages[0].body.should.equal(message)
-
-
-@mock_sqs
-@mock_sns
-def test_publish_to_sqs_bad():
-    conn = boto3.client('sns', region_name='us-east-1')
-    conn.create_topic(Name="some-topic")
-    response = conn.list_topics()
-    topic_arn = response["Topics"][0]['TopicArn']
-
-    sqs_conn = boto3.resource('sqs', region_name='us-east-1')
-    sqs_conn.create_queue(QueueName="test-queue")
-
-    conn.subscribe(TopicArn=topic_arn,
-                   Protocol="sqs",
-                   Endpoint="arn:aws:sqs:us-east-1:123456789012:test-queue")
-    message = 'my message'
-    try:
-        # Test missing Value
-        conn.publish(
-            TopicArn=topic_arn, Message=message,
-            MessageAttributes={'store': {'DataType': 'String'}})
-    except ClientError as err:
-        err.response['Error']['Code'].should.equal('InvalidParameterValue')
-    try:
-        # Test empty DataType (if the DataType field is missing entirely
-        # botocore throws an exception during validation)
-        conn.publish(
-            TopicArn=topic_arn, Message=message,
-            MessageAttributes={'store': {
-                'DataType': '',
-                'StringValue': 'example_corp'
-            }})
-    except ClientError as err:
-        err.response['Error']['Code'].should.equal('InvalidParameterValue')
-    try:
-        # Test empty Value
-        conn.publish(
-            TopicArn=topic_arn, Message=message,
-            MessageAttributes={'store': {
-                'DataType': 'String',
-                'StringValue': ''
-            }})
-    except ClientError as err:
-        err.response['Error']['Code'].should.equal('InvalidParameterValue')
-
-
-@mock_sqs
-@mock_sns
-def test_publish_to_sqs_msg_attr_byte_value():
-    conn = boto3.client('sns', region_name='us-east-1')
-    conn.create_topic(Name="some-topic")
-    response = conn.list_topics()
-    topic_arn = response["Topics"][0]['TopicArn']
-
-    sqs_conn = boto3.resource('sqs', region_name='us-east-1')
-    queue = sqs_conn.create_queue(QueueName="test-queue")
-
-    conn.subscribe(TopicArn=topic_arn,
-                   Protocol="sqs",
-                   Endpoint="arn:aws:sqs:us-east-1:123456789012:test-queue")
-    message = 'my message'
-    conn.publish(
-        TopicArn=topic_arn, Message=message,
-        MessageAttributes={'store': {
-            'DataType': 'Binary',
-            'BinaryValue': b'\x02\x03\x04'
-        }})
-    messages = queue.receive_messages(MaxNumberOfMessages=5)
-    message_attributes = [
-        json.loads(m.body)['MessageAttributes'] for m in messages]
-    message_attributes.should.equal([{
-        'store': {
-            'Type': 'Binary',
-            'Value': base64.b64encode(b'\x02\x03\x04').decode()
-        }
-    }])
-
-
-@mock_sns
-def test_publish_sms():
-    client = boto3.client('sns', region_name='us-east-1')
-    client.create_topic(Name="some-topic")
-    resp = client.create_topic(Name="some-topic")
-    arn = resp['TopicArn']
-
-    client.subscribe(
-        TopicArn=arn,
-        Protocol='sms',
-        Endpoint='+15551234567'
-    )
-
-    result = client.publish(PhoneNumber="+15551234567", Message="my message")
-    result.should.contain('MessageId')
-
-
-@mock_sns
-def test_publish_bad_sms():
-    client = boto3.client('sns', region_name='us-east-1')
-    client.create_topic(Name="some-topic")
-    resp = client.create_topic(Name="some-topic")
-    arn = resp['TopicArn']
-
-    client.subscribe(
-        TopicArn=arn,
-        Protocol='sms',
-        Endpoint='+15551234567'
-    )
-
-    try:
-        # Test invalid number
-        client.publish(PhoneNumber="NAA+15551234567", Message="my message")
-    except ClientError as err:
-        err.response['Error']['Code'].should.equal('InvalidParameter')
-
-    try:
-        # Test not found number
-        client.publish(PhoneNumber="+44001234567", Message="my message")
-    except ClientError as err:
-        err.response['Error']['Code'].should.equal('ParameterValueInvalid')
-
-
-@mock_sqs
-@mock_sns
-def test_publish_to_sqs_dump_json():
-    conn = boto3.client('sns', region_name='us-east-1')
-    conn.create_topic(Name="some-topic")
-    response = conn.list_topics()
-    topic_arn = response["Topics"][0]['TopicArn']
-
-    sqs_conn = boto3.resource('sqs', region_name='us-east-1')
-    sqs_conn.create_queue(QueueName="test-queue")
-
-    conn.subscribe(TopicArn=topic_arn,
-                   Protocol="sqs",
-                   Endpoint="arn:aws:sqs:us-east-1:123456789012:test-queue")
-
-    message = json.dumps({
-        "Records": [{
-            "eventVersion": "2.0",
-            "eventSource": "aws:s3",
-            "s3": {
-                "s3SchemaVersion": "1.0"
-            }
-        }]
-    }, sort_keys=True)
-    with freeze_time("2015-01-01 12:00:00"):
-        published_message = conn.publish(TopicArn=topic_arn, Message=message)
-    published_message_id = published_message['MessageId']
-
-    queue = sqs_conn.get_queue_by_name(QueueName="test-queue")
-    messages = queue.receive_messages(MaxNumberOfMessages=1)
-
-    escaped = message.replace('"', '\\"')
-    expected = MESSAGE_FROM_SQS_TEMPLATE  % (escaped, published_message_id, 'us-east-1')
-    acquired_message = re.sub("\d{4}-\d{2}-\d{2}T\d{2}:\d{2}:\d{2}\.\d{3}Z", u'2015-01-01T12:00:00.000Z', messages[0].body)
-    acquired_message.should.equal(expected)
-
-
-@mock_sqs
-@mock_sns
-def test_publish_to_sqs_in_different_region():
-    conn = boto3.client('sns', region_name='us-west-1')
-    conn.create_topic(Name="some-topic")
-    response = conn.list_topics()
-    topic_arn = response["Topics"][0]['TopicArn']
-
-    sqs_conn = boto3.resource('sqs', region_name='us-west-2')
-    sqs_conn.create_queue(QueueName="test-queue")
-
-    conn.subscribe(TopicArn=topic_arn,
-                   Protocol="sqs",
-                   Endpoint="arn:aws:sqs:us-west-2:123456789012:test-queue")
-
-    message = 'my message'
-    with freeze_time("2015-01-01 12:00:00"):
-        published_message = conn.publish(TopicArn=topic_arn, Message=message)
-    published_message_id = published_message['MessageId']
-
-    queue = sqs_conn.get_queue_by_name(QueueName="test-queue")
-    messages = queue.receive_messages(MaxNumberOfMessages=1)
-    expected = MESSAGE_FROM_SQS_TEMPLATE  % (message, published_message_id, 'us-west-1')
-    acquired_message = re.sub("\d{4}-\d{2}-\d{2}T\d{2}:\d{2}:\d{2}\.\d{3}Z", u'2015-01-01T12:00:00.000Z', messages[0].body)
-    acquired_message.should.equal(expected)
-
-
-@freeze_time("2013-01-01")
-@mock_sns
-def test_publish_to_http():
-    def callback(request):
-        request.headers["Content-Type"].should.equal("text/plain; charset=UTF-8")
-        json.loads.when.called_with(
-            request.body.decode()
-        ).should_not.throw(Exception)
-        return 200, {}, ""
-
-    responses.add_callback(
-        method="POST",
-        url="http://example.com/foobar",
-        callback=callback,
-    )
-
-    conn = boto3.client('sns', region_name='us-east-1')
-    conn.create_topic(Name="some-topic")
-    response = conn.list_topics()
-    topic_arn = response["Topics"][0]['TopicArn']
-
-    conn.subscribe(TopicArn=topic_arn,
-                   Protocol="http",
-                   Endpoint="http://example.com/foobar")
-
-    response = conn.publish(
-        TopicArn=topic_arn, Message="my message", Subject="my subject")
-
-
-@mock_sqs
-@mock_sns
-def test_publish_subject():
-    conn = boto3.client('sns', region_name='us-east-1')
-    conn.create_topic(Name="some-topic")
-    response = conn.list_topics()
-    topic_arn = response["Topics"][0]['TopicArn']
-
-    sqs_conn = boto3.resource('sqs', region_name='us-east-1')
-    sqs_conn.create_queue(QueueName="test-queue")
-
-    conn.subscribe(TopicArn=topic_arn,
-                   Protocol="sqs",
-                   Endpoint="arn:aws:sqs:us-east-1:123456789012:test-queue")
-    message = 'my message'
-    subject1 = 'test subject'
-    subject2 = 'test subject' * 20
-    with freeze_time("2015-01-01 12:00:00"):
-        conn.publish(TopicArn=topic_arn, Message=message, Subject=subject1)
-
-    # Just that it doesnt error is a pass
-    try:
-        with freeze_time("2015-01-01 12:00:00"):
-            conn.publish(TopicArn=topic_arn, Message=message, Subject=subject2)
-    except ClientError as err:
-        err.response['Error']['Code'].should.equal('InvalidParameter')
-    else:
-        raise RuntimeError('Should have raised an InvalidParameter exception')
-
-
-@mock_sns
-def test_publish_message_too_long():
-    sns = boto3.resource('sns', region_name='us-east-1')
-    topic = sns.create_topic(Name='some-topic')
-
-    with assert_raises(ClientError):
-        topic.publish(
-            Message="".join(["." for i in range(0, 262145)]))
-
-    # message short enough - does not raise an error
-    topic.publish(
-        Message="".join(["." for i in range(0, 262144)]))
-
-
-def _setup_filter_policy_test(filter_policy):
-    sns = boto3.resource('sns', region_name='us-east-1')
-    topic = sns.create_topic(Name='some-topic')
-
-    sqs = boto3.resource('sqs', region_name='us-east-1')
-    queue = sqs.create_queue(QueueName='test-queue')
-
-    subscription = topic.subscribe(
-        Protocol='sqs', Endpoint=queue.attributes['QueueArn'])
-
-    subscription.set_attributes(
-        AttributeName='FilterPolicy', AttributeValue=json.dumps(filter_policy))
-
-    return topic, subscription, queue
-
-
-@mock_sqs
-@mock_sns
-def test_filtering_exact_string():
-    topic, subscription, queue = _setup_filter_policy_test(
-        {'store': ['example_corp']})
-
-    topic.publish(
-        Message='match',
-        MessageAttributes={'store': {'DataType': 'String',
-                                     'StringValue': 'example_corp'}})
-
-    messages = queue.receive_messages(MaxNumberOfMessages=5)
-    message_bodies = [json.loads(m.body)['Message'] for m in messages]
-    message_bodies.should.equal(['match'])
-    message_attributes = [
-        json.loads(m.body)['MessageAttributes'] for m in messages]
-    message_attributes.should.equal(
-        [{'store': {'Type': 'String', 'Value': 'example_corp'}}])
-
-
-@mock_sqs
-@mock_sns
-def test_filtering_exact_string_multiple_message_attributes():
-    topic, subscription, queue = _setup_filter_policy_test(
-        {'store': ['example_corp']})
-
-    topic.publish(
-        Message='match',
-        MessageAttributes={'store': {'DataType': 'String',
-                                     'StringValue': 'example_corp'},
-                           'event': {'DataType': 'String',
-                                     'StringValue': 'order_cancelled'}})
-
-    messages = queue.receive_messages(MaxNumberOfMessages=5)
-    message_bodies = [json.loads(m.body)['Message'] for m in messages]
-    message_bodies.should.equal(['match'])
-    message_attributes = [
-        json.loads(m.body)['MessageAttributes'] for m in messages]
-    message_attributes.should.equal([{
-        'store': {'Type': 'String', 'Value': 'example_corp'},
-        'event': {'Type': 'String', 'Value': 'order_cancelled'}}])
-
-
-@mock_sqs
-@mock_sns
-def test_filtering_exact_string_OR_matching():
-    topic, subscription, queue = _setup_filter_policy_test(
-        {'store': ['example_corp', 'different_corp']})
-
-    topic.publish(
-        Message='match example_corp',
-        MessageAttributes={'store': {'DataType': 'String',
-                                     'StringValue': 'example_corp'}})
-    topic.publish(
-        Message='match different_corp',
-        MessageAttributes={'store': {'DataType': 'String',
-                                     'StringValue': 'different_corp'}})
-    messages = queue.receive_messages(MaxNumberOfMessages=5)
-    message_bodies = [json.loads(m.body)['Message'] for m in messages]
-    message_bodies.should.equal(
-        ['match example_corp', 'match different_corp'])
-    message_attributes = [
-        json.loads(m.body)['MessageAttributes'] for m in messages]
-    message_attributes.should.equal([
-        {'store': {'Type': 'String', 'Value': 'example_corp'}},
-        {'store': {'Type': 'String', 'Value': 'different_corp'}}])
-
-
-@mock_sqs
-@mock_sns
-def test_filtering_exact_string_AND_matching_positive():
-    topic, subscription, queue = _setup_filter_policy_test(
-        {'store': ['example_corp'],
-         'event': ['order_cancelled']})
-
-    topic.publish(
-        Message='match example_corp order_cancelled',
-        MessageAttributes={'store': {'DataType': 'String',
-                                     'StringValue': 'example_corp'},
-                           'event': {'DataType': 'String',
-                                     'StringValue': 'order_cancelled'}})
-
-    messages = queue.receive_messages(MaxNumberOfMessages=5)
-    message_bodies = [json.loads(m.body)['Message'] for m in messages]
-    message_bodies.should.equal(
-        ['match example_corp order_cancelled'])
-    message_attributes = [
-        json.loads(m.body)['MessageAttributes'] for m in messages]
-    message_attributes.should.equal([{
-        'store': {'Type': 'String', 'Value': 'example_corp'},
-        'event': {'Type': 'String', 'Value': 'order_cancelled'}}])
-
-
-@mock_sqs
-@mock_sns
-def test_filtering_exact_string_AND_matching_no_match():
-    topic, subscription, queue = _setup_filter_policy_test(
-        {'store': ['example_corp'],
-         'event': ['order_cancelled']})
-
-    topic.publish(
-        Message='match example_corp order_accepted',
-        MessageAttributes={'store': {'DataType': 'String',
-                                     'StringValue': 'example_corp'},
-                           'event': {'DataType': 'String',
-                                     'StringValue': 'order_accepted'}})
-
-    messages = queue.receive_messages(MaxNumberOfMessages=5)
-    message_bodies = [json.loads(m.body)['Message'] for m in messages]
-    message_bodies.should.equal([])
-    message_attributes = [
-        json.loads(m.body)['MessageAttributes'] for m in messages]
-    message_attributes.should.equal([])
-
-
-@mock_sqs
-@mock_sns
-def test_filtering_exact_string_no_match():
-    topic, subscription, queue = _setup_filter_policy_test(
-        {'store': ['example_corp']})
-
-    topic.publish(
-        Message='no match',
-        MessageAttributes={'store': {'DataType': 'String',
-                                     'StringValue': 'different_corp'}})
-
-    messages = queue.receive_messages(MaxNumberOfMessages=5)
-    message_bodies = [json.loads(m.body)['Message'] for m in messages]
-    message_bodies.should.equal([])
-    message_attributes = [
-        json.loads(m.body)['MessageAttributes'] for m in messages]
-    message_attributes.should.equal([])
-
-
-@mock_sqs
-@mock_sns
-def test_filtering_exact_string_no_attributes_no_match():
-    topic, subscription, queue = _setup_filter_policy_test(
-        {'store': ['example_corp']})
-
-    topic.publish(Message='no match')
-
-    messages = queue.receive_messages(MaxNumberOfMessages=5)
-    message_bodies = [json.loads(m.body)['Message'] for m in messages]
-    message_bodies.should.equal([])
-    message_attributes = [
-        json.loads(m.body)['MessageAttributes'] for m in messages]
-    message_attributes.should.equal([])
-=======
 from __future__ import unicode_literals
 
 import base64
@@ -1470,5 +979,4 @@
     message_bodies = [json.loads(m.body)["Message"] for m in messages]
     message_bodies.should.equal([])
     message_attributes = [json.loads(m.body)["MessageAttributes"] for m in messages]
-    message_attributes.should.equal([])
->>>>>>> b8a1f852
+    message_attributes.should.equal([])