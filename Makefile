SHELL := /bin/bash

init:
	@python setup.py develop
	@pip install -r requirements.txt

lint:
	flake8 moto

test: lint
	rm -f .coverage
	rm -rf cover
	@nosetests -sv --with-coverage --cover-html ./tests/

test_server:
	@TEST_SERVER_MODE=true nosetests -sv --with-coverage --cover-html ./tests/

aws_managed_policies:
	scripts/update_managed_policies.py

upload_pypi_artifact:
	python setup.py sdist bdist_wheel upload

build_dockerhub_image:
	docker build -t motoserver/moto .

tag_github_release:
	git tag `python setup.py --version`
	git push origin `python setup.py --version`

<<<<<<< HEAD
scaffold:
	@pip install -r requirements-dev.txt > /dev/null
	@python scripts/scaffold.py
=======
publish: upload_pypi_artifact build_dockerhub_image tag_github_release
>>>>>>> d6922199
<|MERGE_RESOLUTION|>--- conflicted
+++ resolved
@@ -28,10 +28,8 @@
 	git tag `python setup.py --version`
 	git push origin `python setup.py --version`
 
-<<<<<<< HEAD
+publish: upload_pypi_artifact build_dockerhub_image tag_github_release
+
 scaffold:
 	@pip install -r requirements-dev.txt > /dev/null
-	@python scripts/scaffold.py
-=======
-publish: upload_pypi_artifact build_dockerhub_image tag_github_release
->>>>>>> d6922199
+	@python scripts/scaffold.py